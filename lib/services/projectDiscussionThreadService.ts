import { TRPCError } from '@trpc/server';
<<<<<<< HEAD
import { and, desc, eq, lt, sql, type SQL } from 'drizzle-orm';
=======
import { and, desc, eq, gt, lt, sql } from 'drizzle-orm';
>>>>>>> 74700b92

import type { Database } from '@/lib/db';
import {
  profiles,
  projectDiscussionThreads,
  projectDiscussionVotes,
} from '@/lib/db/schema';
import { ensurePublishedProject } from '@/lib/services/projectGuards';

type CreateThreadInput = {
  projectId: number;
  title: string;
  post: string;
  category: string[];
  tags: string[];
  isScam: boolean;
};

const ensureDiscussionThreadAvailable = async (
  db: Database,
  threadId: number,
) => {
  const thread = await db.query.projectDiscussionThreads.findFirst({
    columns: {
      id: true,
    },
    where: eq(projectDiscussionThreads.id, threadId),
  });

  if (!thread) {
    throw new TRPCError({ code: 'NOT_FOUND', message: 'Thread not found' });
  }

  return thread;
};

export const createDiscussionThread = async ({
  db,
  userId,
  input,
}: {
  db: Database;
  userId: string;
  input: CreateThreadInput;
}) => {
  await ensurePublishedProject(db, input.projectId);

  const [thread] = await db
    .insert(projectDiscussionThreads)
    .values({
      projectId: input.projectId,
      creator: userId,
      title: input.title,
      post: input.post,
      category: input.category,
      tags: input.tags,
      isScam: input.isScam,
    })
    .returning();

  return thread;
};

type ListThreadsInput = {
  projectId?: number;
  category: string[];
  tags: string[];
  isScam?: boolean;
  cursor?: number;
  limit: number;
  sortBy: 'recent' | 'votes';
  tab: 'all' | 'redressed' | 'unanswered';
};

export const listDiscussionThreads = async ({
  db,
  input,
}: {
  db: Database;
  input: ListThreadsInput;
}) => {
  const conditions: SQL<unknown>[] = [];

  if (input.projectId) {
    await ensurePublishedProject(db, input.projectId);
    conditions.push(eq(projectDiscussionThreads.projectId, input.projectId));
  }

  if (input.cursor) {
    conditions.push(lt(projectDiscussionThreads.id, input.cursor));
  }

  if (input.isScam !== undefined) {
    conditions.push(eq(projectDiscussionThreads.isScam, input.isScam));
  }

  if (input.category.length > 0) {
    conditions.push(
      sql`${projectDiscussionThreads.category} && ARRAY[${sql.join(
        input.category.map((value) => sql`${value}`),
        sql`, `,
      )}]`,
    );
  }

  if (input.tags.length > 0) {
    conditions.push(
      sql`${projectDiscussionThreads.tags} && ARRAY[${sql.join(
        input.tags.map((tag) => sql`${tag}`),
        sql`, `,
      )}]`,
    );
  }

<<<<<<< HEAD
  const whereCondition = conditions.length ? and(...conditions) : undefined;
=======
  if (input.tab === 'unanswered') {
    conditions.push(eq(projectDiscussionThreads.answerCount, 0));
  } else if (input.tab === 'redressed') {
    conditions.push(gt(projectDiscussionThreads.redressedAnswerCount, 0));
  }

  const whereCondition = and(...conditions);
>>>>>>> 74700b92

  const orderBy =
    input.sortBy === 'votes'
      ? [
          desc(projectDiscussionThreads.support),
          desc(projectDiscussionThreads.createdAt),
          desc(projectDiscussionThreads.id),
        ]
      : [
          desc(projectDiscussionThreads.createdAt),
          desc(projectDiscussionThreads.id),
        ];

  const results = await db.query.projectDiscussionThreads.findMany({
    where: whereCondition,
    orderBy,
    limit: input.limit + 1,
    with: {
      creator: {
        columns: {
          userId: true,
          name: true,
          avatarUrl: true,
        },
      },
      sentiments: true,
    },
  });

  const hasNextPage = results.length > input.limit;
  const items = hasNextPage ? results.slice(0, input.limit) : results;
  const nextCursor = hasNextPage ? (items[items.length - 1]?.id ?? null) : null;

  return {
    items,
    nextCursor,
    hasNextPage,
  };
};

<<<<<<< HEAD
export const getDiscussionThreadById = async ({
  db,
  threadId,
}: {
  db: Database;
  threadId: number;
}) => {
  const thread = await db.query.projectDiscussionThreads.findFirst({
    where: eq(projectDiscussionThreads.id, threadId),
    with: {
      creator: {
        columns: {
          userId: true,
          name: true,
          avatarUrl: true,
        },
      },
      sentiments: true,
    },
  });

  if (!thread) {
    throw new TRPCError({ code: 'NOT_FOUND', message: 'Thread not found' });
  }

  return thread;
=======
export const voteDiscussionThread = async ({
  db,
  userId,
  threadId,
}: {
  db: Database;
  userId: string;
  threadId: number;
}) => {
  await ensureDiscussionThreadAvailable(db, threadId);

  const user = await db.query.profiles.findFirst({
    where: eq(profiles.userId, userId),
    columns: {
      weight: true,
    },
  });

  const updated = await db.transaction(async (tx) => {
    const insertedVotes = await tx
      .insert(projectDiscussionVotes)
      .values({
        threadId,
        voter: userId,
        weight: user?.weight ?? 0,
      })
      .onConflictDoNothing()
      .returning({
        id: projectDiscussionVotes.id,
      });

    if (insertedVotes.length === 0) {
      throw new TRPCError({
        code: 'CONFLICT',
        message: 'User has already voted for this thread',
      });
    }

    const [thread] = await tx
      .update(projectDiscussionThreads)
      .set({
        support: sql`${projectDiscussionThreads.support} + ${user?.weight ?? 0}`,
      })
      .where(eq(projectDiscussionThreads.id, threadId))
      .returning({
        id: projectDiscussionThreads.id,
        support: projectDiscussionThreads.support,
      });

    return thread;
  });

  return updated;
};

export const unvoteDiscussionThread = async ({
  db,
  userId,
  threadId,
}: {
  db: Database;
  userId: string;
  threadId: number;
}) => {
  await ensureDiscussionThreadAvailable(db, threadId);

  const updated = await db.transaction(async (tx) => {
    const deletedVotes = await tx
      .delete(projectDiscussionVotes)
      .where(
        and(
          eq(projectDiscussionVotes.threadId, threadId),
          eq(projectDiscussionVotes.voter, userId),
        ),
      )
      .returning({
        id: projectDiscussionVotes.id,
        weight: projectDiscussionVotes.weight,
      });

    if (deletedVotes.length === 0) {
      throw new TRPCError({
        code: 'NOT_FOUND',
        message: 'User has not voted for this thread',
      });
    }

    const weight = deletedVotes[0]?.weight ?? 0;

    const [thread] = await tx
      .update(projectDiscussionThreads)
      .set({
        support: sql`${projectDiscussionThreads.support} - ${weight}`,
      })
      .where(eq(projectDiscussionThreads.id, threadId))
      .returning({
        id: projectDiscussionThreads.id,
        support: projectDiscussionThreads.support,
      });

    return thread;
  });

  return updated;
>>>>>>> 74700b92
};<|MERGE_RESOLUTION|>--- conflicted
+++ resolved
@@ -1,9 +1,5 @@
 import { TRPCError } from '@trpc/server';
-<<<<<<< HEAD
-import { and, desc, eq, lt, sql, type SQL } from 'drizzle-orm';
-=======
 import { and, desc, eq, gt, lt, sql } from 'drizzle-orm';
->>>>>>> 74700b92
 
 import type { Database } from '@/lib/db';
 import {
@@ -68,7 +64,7 @@
 };
 
 type ListThreadsInput = {
-  projectId?: number;
+  projectId: number;
   category: string[];
   tags: string[];
   isScam?: boolean;
@@ -85,12 +81,9 @@
   db: Database;
   input: ListThreadsInput;
 }) => {
-  const conditions: SQL<unknown>[] = [];
-
-  if (input.projectId) {
-    await ensurePublishedProject(db, input.projectId);
-    conditions.push(eq(projectDiscussionThreads.projectId, input.projectId));
-  }
+  await ensurePublishedProject(db, input.projectId);
+
+  const conditions = [eq(projectDiscussionThreads.projectId, input.projectId)];
 
   if (input.cursor) {
     conditions.push(lt(projectDiscussionThreads.id, input.cursor));
@@ -118,9 +111,6 @@
     );
   }
 
-<<<<<<< HEAD
-  const whereCondition = conditions.length ? and(...conditions) : undefined;
-=======
   if (input.tab === 'unanswered') {
     conditions.push(eq(projectDiscussionThreads.answerCount, 0));
   } else if (input.tab === 'redressed') {
@@ -128,7 +118,6 @@
   }
 
   const whereCondition = and(...conditions);
->>>>>>> 74700b92
 
   const orderBy =
     input.sortBy === 'votes'
@@ -169,34 +158,6 @@
   };
 };
 
-<<<<<<< HEAD
-export const getDiscussionThreadById = async ({
-  db,
-  threadId,
-}: {
-  db: Database;
-  threadId: number;
-}) => {
-  const thread = await db.query.projectDiscussionThreads.findFirst({
-    where: eq(projectDiscussionThreads.id, threadId),
-    with: {
-      creator: {
-        columns: {
-          userId: true,
-          name: true,
-          avatarUrl: true,
-        },
-      },
-      sentiments: true,
-    },
-  });
-
-  if (!thread) {
-    throw new TRPCError({ code: 'NOT_FOUND', message: 'Thread not found' });
-  }
-
-  return thread;
-=======
 export const voteDiscussionThread = async ({
   db,
   userId,
@@ -301,5 +262,4 @@
   });
 
   return updated;
->>>>>>> 74700b92
 };