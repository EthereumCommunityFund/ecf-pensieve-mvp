--- conflicted
+++ resolved
@@ -1,5 +1,4 @@
 import { TRPCError } from '@trpc/server';
-<<<<<<< HEAD
 import {
   and,
   asc,
@@ -8,16 +7,11 @@
   inArray,
   isNull,
   lt,
-  or,
   sql,
   type SQL,
 } from 'drizzle-orm';
 
 import { REDRESSED_SUPPORT_THRESHOLD } from '@/constants/discourse';
-=======
-import { and, asc, desc, eq, isNull, lt, sql, type SQL } from 'drizzle-orm';
-
->>>>>>> d9a9ad8d
 import type { Database } from '@/lib/db';
 import {
   profiles,
@@ -490,32 +484,6 @@
     if (targetType === 'answer') {
       const answer = await ensureAnswerAvailable(db, targetId);
 
-<<<<<<< HEAD
-  let resolvedThreadId = threadId ?? null;
-  let resolvedAnswerId = answerId ?? null;
-  let resolvedCommentId = commentId ?? null;
-
-  if (parentCommentId) {
-    const parent = await ensureCommentAvailable(db, parentCommentId);
-    const parentRootId = parent.commentId ?? parent.id;
-
-    // Inherit thread/answer from parent when not provided
-    resolvedThreadId = resolvedThreadId ?? parent.threadId ?? null;
-    resolvedAnswerId = resolvedAnswerId ?? parent.answerId ?? null;
-    resolvedCommentId = resolvedCommentId ?? parentRootId;
-
-    if (resolvedCommentId !== parentRootId) {
-      throw new TRPCError({
-        code: 'BAD_REQUEST',
-        message: 'Comment ID does not match parent comment',
-      });
-    }
-    if (
-      resolvedAnswerId !== null &&
-      parent.answerId !== null &&
-      resolvedAnswerId !== parent.answerId
-    ) {
-=======
       return {
         threadId: answer.threadId,
         answerId: answer.id,
@@ -533,21 +501,12 @@
         : null);
 
     if (!parentThreadId) {
->>>>>>> d9a9ad8d
       throw new TRPCError({
         code: 'BAD_REQUEST',
         message: 'Parent comment is missing thread context',
       });
     }
 
-<<<<<<< HEAD
-  if (resolvedAnswerId) {
-    await ensureAnswerAvailable(db, resolvedAnswerId);
-  }
-  if (resolvedThreadId) {
-    await ensureThreadAvailable(db, resolvedThreadId);
-  }
-=======
     return {
       threadId: parentThreadId,
       answerId: parent.answerId ?? null,
@@ -555,7 +514,6 @@
       rootCommentId: parent.commentId ?? parent.id,
     };
   })();
->>>>>>> d9a9ad8d
 
   const comment = await db.transaction(async (tx) => {
     const [inserted] = await tx
@@ -563,29 +521,12 @@
       .values({
         creator: userId,
         content,
-<<<<<<< HEAD
-        parentCommentId: parentCommentId ?? null,
-        answerId: resolvedAnswerId,
-        threadId: resolvedThreadId ?? null,
-        commentId: resolvedCommentId,
-=======
         parentCommentId: derived.parentId,
         answerId: derived.answerId,
         threadId: derived.threadId,
         commentId: derived.rootCommentId,
->>>>>>> d9a9ad8d
       })
       .returning();
-
-    // For root comments lacking an explicit commentId, set it to self id for future replies.
-    if (!parentCommentId && !resolvedCommentId) {
-      const [updated] = await tx
-        .update(projectDiscussionComments)
-        .set({ commentId: inserted.id })
-        .where(eq(projectDiscussionComments.id, inserted.id))
-        .returning();
-      return updated;
-    }
 
     return inserted;
   });
