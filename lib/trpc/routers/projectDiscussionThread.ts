--- conflicted
+++ resolved
@@ -86,13 +86,15 @@
       });
     }),
 
-<<<<<<< HEAD
   getThreadById: publicProcedure
     .input(z.object({ threadId: z.number() }))
     .query(async ({ ctx, input }) => {
       return getDiscussionThreadById({
         db: ctx.db,
-=======
+        threadId: input.threadId,
+      });
+    }),
+
   voteThread: protectedProcedure
     .input(
       z.object({
@@ -117,7 +119,6 @@
       return unvoteDiscussionThread({
         db: ctx.db,
         userId: ctx.user.id,
->>>>>>> 74700b92
         threadId: input.threadId,
       });
     }),
