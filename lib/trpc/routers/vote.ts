--- conflicted
+++ resolved
@@ -2,7 +2,7 @@
 import { and, eq, inArray } from 'drizzle-orm';
 import { z } from 'zod';
 
-import { proposals, voteRecords } from '@/lib/db/schema';
+import { profiles, proposals, voteRecords } from '@/lib/db/schema';
 import { logUserActivity } from '@/lib/services/activeLogsService';
 
 import { protectedProcedure, publicProcedure, router } from '../server';
@@ -18,11 +18,6 @@
     .mutation(async ({ ctx, input }) => {
       const { proposalId, key } = input;
 
-<<<<<<< HEAD
-      const proposal = await ctx.db.query.proposals.findFirst({
-        where: eq(proposals.id, proposalId),
-      });
-=======
       const [proposal, userSpecificVotes, userProfile] = await Promise.all([
         ctx.db.query.proposals.findFirst({
           where: eq(proposals.id, proposalId),
@@ -37,7 +32,6 @@
           where: eq(profiles.userId, ctx.user.id),
         }),
       ]);
->>>>>>> 8a48302b
 
       if (!proposal) {
         throw new TRPCError({
@@ -54,18 +48,7 @@
 
       const projectProposalIds = projectProposals.map((p) => p.id);
 
-<<<<<<< HEAD
-      const existingVotes = await ctx.db.query.voteRecords.findMany({
-        where: and(
-          eq(voteRecords.creator, ctx.user.id),
-          eq(voteRecords.key, key),
-        ),
-      });
-
-      const conflictingVotes = existingVotes.filter(
-=======
       const conflictingVotes = userSpecificVotes.filter(
->>>>>>> 8a48302b
         (vote) =>
           projectProposalIds.includes(vote.proposalId) &&
           vote.proposalId !== proposalId,
@@ -79,23 +62,11 @@
         });
       }
 
-<<<<<<< HEAD
-      const existingVote = await ctx.db.query.voteRecords.findFirst({
-        where: and(
-          eq(voteRecords.creator, ctx.user.id),
-          eq(voteRecords.proposalId, proposalId),
-          eq(voteRecords.key, key),
-        ),
-      });
-
-      if (existingVote) {
-=======
       const existingVoteForThisProposal = userSpecificVotes.find(
         (vote) => vote.proposalId === proposalId,
       );
 
       if (existingVoteForThisProposal) {
->>>>>>> 8a48302b
         throw new TRPCError({
           code: 'BAD_REQUEST',
           message: 'You have already voted for this key in this proposal',
@@ -133,11 +104,6 @@
     .mutation(async ({ ctx, input }) => {
       const { proposalId, key } = input;
 
-<<<<<<< HEAD
-      const targetProposal = await ctx.db.query.proposals.findFirst({
-        where: eq(proposals.id, proposalId),
-      });
-=======
       const [targetProposal, userSpecificVotesForKey, userProfile] =
         await Promise.all([
           ctx.db.query.proposals.findFirst({
@@ -153,7 +119,6 @@
             where: eq(profiles.userId, ctx.user.id),
           }),
         ]);
->>>>>>> 8a48302b
 
       if (!targetProposal) {
         throw new TRPCError({
@@ -170,18 +135,7 @@
 
       const projectProposalIds = projectProposals.map((p) => p.id);
 
-<<<<<<< HEAD
-      const existingVotes = await ctx.db.query.voteRecords.findMany({
-        where: and(
-          eq(voteRecords.creator, ctx.user.id),
-          eq(voteRecords.key, key),
-        ),
-      });
-
-      const conflictingVotes = existingVotes.filter(
-=======
       const conflictingVotes = userSpecificVotesForKey.filter(
->>>>>>> 8a48302b
         (vote) =>
           projectProposalIds.includes(vote.proposalId) &&
           vote.proposalId !== proposalId,
@@ -196,23 +150,11 @@
 
       const voteToSwitch = conflictingVotes[0];
 
-<<<<<<< HEAD
-      const targetProposalVote = await ctx.db.query.voteRecords.findFirst({
-        where: and(
-          eq(voteRecords.creator, ctx.user.id),
-          eq(voteRecords.proposalId, proposalId),
-          eq(voteRecords.key, key),
-        ),
-      });
-
-      if (targetProposalVote) {
-=======
       const existingVoteForTargetProposal = userSpecificVotesForKey.find(
         (vote) => vote.proposalId === proposalId,
       );
 
       if (existingVoteForTargetProposal) {
->>>>>>> 8a48302b
         throw new TRPCError({
           code: 'BAD_REQUEST',
           message: 'You have already voted for this key in the target proposal',
