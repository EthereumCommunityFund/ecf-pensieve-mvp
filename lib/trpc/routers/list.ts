import { TRPCError } from '@trpc/server';
import { and, desc, eq, inArray, sql } from 'drizzle-orm';
import { z } from 'zod';

import { listFollows, listProjects, lists, projects } from '@/lib/db/schema';
import {
  checkListAccess,
  generateUniqueSlug,
  isListOwner,
  isUserFollowingList,
  updateListFollowCount,
} from '@/lib/services/listService';

import { protectedProcedure, publicProcedure, router } from '../server';

export const listRouter = router({
  getUserLists: protectedProcedure.query(async ({ ctx }) => {
    try {
      const items = await ctx.db.query.lists.findMany({
        where: eq(lists.creator, ctx.user.id),
        orderBy: [desc(lists.createdAt)],
      });

      return items;
    } catch (error) {
      throw new TRPCError({
        code: 'INTERNAL_SERVER_ERROR',
        message: 'Failed to get user lists',
      });
    }
  }),

  getListBySlug: publicProcedure
    .input(
      z.object({
        slug: z.string(),
      }),
    )
    .query(async ({ ctx, input }) => {
      try {
        const list = await ctx.db.query.lists.findFirst({
          where: eq(lists.slug, input.slug),
          with: {
            creator: {
              columns: {
                name: true,
                avatarUrl: true,
              },
            },
          },
        });

        if (!list) {
          throw new TRPCError({
            code: 'NOT_FOUND',
            message: 'List not found',
          });
        }

        if (!checkListAccess(list, ctx.user?.id)) {
          throw new TRPCError({
            code: 'FORBIDDEN',
            message: 'You do not have permission to access this list',
          });
        }

        const isFollowing = ctx.user?.id
          ? await isUserFollowingList(list.id, ctx.user.id, ctx.db)
          : false;

        return {
          ...list,
          isFollowing,
        };
      } catch (error) {
        if (error instanceof TRPCError) {
          throw error;
        }
        throw new TRPCError({
          code: 'INTERNAL_SERVER_ERROR',
          message: 'Failed to get list',
        });
      }
    }),

  getListProjects: publicProcedure
    .input(
      z.union([
        z.object({
          listId: z.number(),
          limit: z.number().min(1).max(100).default(20),
          cursor: z.number().optional(),
        }),
        z.object({
          slug: z.string(),
          limit: z.number().min(1).max(100).default(20),
          cursor: z.number().optional(),
        }),
      ]),
    )
    .query(async ({ ctx, input }) => {
      try {
        const { limit, cursor } = input;
        const listId = 'listId' in input ? input.listId : undefined;
        const slug = 'slug' in input ? input.slug : undefined;

        let whereCondition;
        if (listId) {
          whereCondition = eq(lists.id, listId);
        } else if (slug) {
          whereCondition = eq(lists.slug, slug);
        }

        const list = await ctx.db.query.lists.findFirst({
          where: whereCondition!,
        });

        if (!list) {
          throw new TRPCError({
            code: 'NOT_FOUND',
            message: 'List not found',
          });
        }

        if (!checkListAccess(list, ctx.user?.id)) {
          throw new TRPCError({
            code: 'FORBIDDEN',
            message: 'You do not have permission to access this list',
          });
        }

        const conditions = [eq(listProjects.listId, list.id)];
        if (cursor) {
          conditions.push(sql`${listProjects.id} < ${cursor}`);
        }

        const items = await ctx.db.query.listProjects.findMany({
          where: and(...conditions),
          orderBy: [desc(listProjects.id)],
          limit: limit + 1,
          with: {
            project: {
              with: {
                creator: {
                  columns: {
                    name: true,
                    avatarUrl: true,
                  },
                },
              },
            },
          },
        });

        let nextCursor: number | undefined = undefined;
        if (items.length > limit) {
          const nextItem = items.pop();
          nextCursor = nextItem?.id;
        }

        return {
          items,
          nextCursor,
        };
      } catch (error) {
        if (error instanceof TRPCError) {
          throw error;
        }
        throw new TRPCError({
          code: 'INTERNAL_SERVER_ERROR',
          message: 'Failed to get list projects',
        });
      }
    }),

  getUserFollowedLists: protectedProcedure.query(async ({ ctx }) => {
    try {
      const items = await ctx.db.query.listFollows.findMany({
        where: eq(listFollows.userId, ctx.user.id),
        orderBy: [desc(listFollows.createdAt)],
        with: {
          list: {
            with: {
              creator: {
                columns: {
                  name: true,
                  avatarUrl: true,
                },
              },
            },
          },
        },
      });

      return items.map((item) => item.list);
    } catch (error) {
      throw new TRPCError({
        code: 'INTERNAL_SERVER_ERROR',
        message: 'Failed to get user followed lists',
      });
    }
  }),

  createList: protectedProcedure
    .input(
      z.object({
        name: z.string().min(1, 'List name cannot be empty'),
        description: z.string().optional(),
        privacy: z.enum(['private', 'public']),
      }),
    )
    .mutation(async ({ ctx, input }) => {
      try {
        return await ctx.db.transaction(async (tx) => {
          const slug = await generateUniqueSlug(tx);

          const { name, description, privacy } = input;

          const [list] = await tx
            .insert(lists)
            .values({
              name,
              description,
              privacy,
              creator: ctx.user.id,
              slug,
            })
            .returning();

          return list;
        });
      } catch (error) {
        throw new TRPCError({
          code: 'INTERNAL_SERVER_ERROR',
          message: 'Failed to create list',
        });
      }
    }),

  updateList: protectedProcedure
    .input(
      z.object({
        id: z.number(),
        name: z.string().optional(),
        description: z.string().optional(),
        privacy: z.enum(['private', 'public']).optional(),
      }),
    )
    .mutation(async ({ ctx, input }) => {
      try {
        const { id, name, description, privacy } = input;
        const list = await ctx.db.query.lists.findFirst({
          where: eq(lists.id, id),
        });

        if (!list) {
          throw new TRPCError({
            code: 'NOT_FOUND',
            message: 'List not found',
          });
        }

        if (!isListOwner(list, ctx.user.id)) {
          throw new TRPCError({
            code: 'FORBIDDEN',
            message: 'You are not the owner of this list',
          });
        }

        const updateData: Partial<typeof input> = {};
        if (name !== undefined) updateData.name = name;
        if (description !== undefined) updateData.description = description;
        if (privacy !== undefined) updateData.privacy = privacy;

        if (Object.keys(updateData).length === 0) {
          throw new TRPCError({
            code: 'BAD_REQUEST',
            message: 'No fields to update',
          });
        }

        const [updatedList] = await ctx.db
          .update(lists)
          .set(updateData)
          .where(eq(lists.id, id))
          .returning();

        return updatedList;
      } catch (error) {
        if (error instanceof TRPCError) {
          throw error;
        }
        throw new TRPCError({
          code: 'INTERNAL_SERVER_ERROR',
          message: 'Failed to update list',
        });
      }
    }),

  deleteList: protectedProcedure
    .input(
      z.object({
        id: z.number(),
      }),
    )
    .mutation(async ({ ctx, input }) => {
      try {
        const { id } = input;
        const list = await ctx.db.query.lists.findFirst({
          where: eq(lists.id, id),
        });

        if (!list) {
          throw new TRPCError({
            code: 'NOT_FOUND',
            message: 'List not found',
          });
        }

        if (!isListOwner(list, ctx.user.id)) {
          throw new TRPCError({
            code: 'FORBIDDEN',
            message: 'You are not the owner of this list',
          });
        }

        await ctx.db.delete(lists).where(eq(lists.id, id));

        return { success: true };
      } catch (error) {
        if (error instanceof TRPCError) {
          throw error;
        }
        throw new TRPCError({
          code: 'INTERNAL_SERVER_ERROR',
          message: 'Failed to delete list',
        });
      }
    }),

  addProjectToList: protectedProcedure
    .input(
      z.object({
        listId: z.number(),
        projectId: z.number(),
      }),
    )
    .mutation(async ({ ctx, input }) => {
      try {
        return await ctx.db.transaction(async (tx) => {
          const { listId, projectId } = input;
          const list = await tx.query.lists.findFirst({
            where: eq(lists.id, listId),
          });

          if (!list) {
            throw new TRPCError({
              code: 'NOT_FOUND',
              message: 'List not found',
            });
          }

          if (!isListOwner(list, ctx.user.id)) {
            throw new TRPCError({
              code: 'FORBIDDEN',
              message: 'You are not the owner of this list',
            });
          }

          const project = await tx.query.projects.findFirst({
            where: eq(projects.id, projectId),
          });

          if (!project) {
            throw new TRPCError({
              code: 'NOT_FOUND',
              message: 'Project not found',
            });
          }

          const existingListProject = await tx.query.listProjects.findFirst({
            where: and(
              eq(listProjects.listId, listId),
              eq(listProjects.projectId, projectId),
            ),
          });

          if (existingListProject) {
            throw new TRPCError({
              code: 'BAD_REQUEST',
              message: 'Project is already in this list',
            });
          }

          const [listProject] = await tx
            .insert(listProjects)
            .values({
              listId,
              projectId,
              addedBy: ctx.user.id,
            })
            .returning();

          return listProject;
        });
      } catch (error) {
        if (error instanceof TRPCError) {
          throw error;
        }
        throw new TRPCError({
          code: 'INTERNAL_SERVER_ERROR',
          message: 'Failed to add project to list',
        });
      }
    }),

  removeProjectFromList: protectedProcedure
    .input(
      z.object({
        listId: z.number(),
        projectId: z.number(),
      }),
    )
    .mutation(async ({ ctx, input }) => {
      try {
        const { listId, projectId } = input;
        const list = await ctx.db.query.lists.findFirst({
          where: eq(lists.id, listId),
        });

        if (!list) {
          throw new TRPCError({
            code: 'NOT_FOUND',
            message: 'List not found',
          });
        }

        if (!isListOwner(list, ctx.user.id)) {
          throw new TRPCError({
            code: 'FORBIDDEN',
            message: 'You are not the owner of this list',
          });
        }

        await ctx.db
          .delete(listProjects)
          .where(
            and(
              eq(listProjects.listId, listId),
              eq(listProjects.projectId, projectId),
            ),
          );

        return { success: true };
      } catch (error) {
        if (error instanceof TRPCError) {
          throw error;
        }
        throw new TRPCError({
          code: 'INTERNAL_SERVER_ERROR',
          message: 'Failed to remove project from list',
        });
      }
    }),

  followList: protectedProcedure
    .input(
      z.object({
        listId: z.number(),
      }),
    )
    .mutation(async ({ ctx, input }) => {
      try {
        return await ctx.db.transaction(async (tx) => {
          const { listId } = input;
          const list = await tx.query.lists.findFirst({
            where: eq(lists.id, listId),
          });

          if (!list) {
            throw new TRPCError({
              code: 'NOT_FOUND',
              message: 'List not found',
            });
          }

          if (list.privacy === 'private') {
            throw new TRPCError({
              code: 'FORBIDDEN',
              message: 'Cannot follow private list',
            });
          }

          if (list.creator === ctx.user.id) {
            throw new TRPCError({
              code: 'BAD_REQUEST',
              message: 'Cannot follow your own list',
            });
          }

          const existingFollow = await tx.query.listFollows.findFirst({
            where: and(
              eq(listFollows.listId, listId),
              eq(listFollows.userId, ctx.user.id),
            ),
          });

          if (existingFollow) {
            throw new TRPCError({
              code: 'BAD_REQUEST',
              message: 'You are already following this list',
            });
          }

          const [follow] = await tx
            .insert(listFollows)
            .values({
              listId,
              userId: ctx.user.id,
            })
            .returning();

          await updateListFollowCount(listId, tx);

          return follow;
        });
      } catch (error) {
        if (error instanceof TRPCError) {
          throw error;
        }
        throw new TRPCError({
          code: 'INTERNAL_SERVER_ERROR',
          message: 'Failed to follow list',
        });
      }
    }),

  unfollowList: protectedProcedure
    .input(
      z.object({
        listId: z.number(),
      }),
    )
    .mutation(async ({ ctx, input }) => {
      try {
        return await ctx.db.transaction(async (tx) => {
          const { listId } = input;
          const existingFollow = await tx.query.listFollows.findFirst({
            where: and(
              eq(listFollows.listId, listId),
              eq(listFollows.userId, ctx.user.id),
            ),
          });

          if (!existingFollow) {
            throw new TRPCError({
              code: 'NOT_FOUND',
              message: 'You are not following this list',
            });
          }

          await tx
            .delete(listFollows)
            .where(
              and(
                eq(listFollows.listId, listId),
                eq(listFollows.userId, ctx.user.id),
              ),
            );

          await updateListFollowCount(listId, tx);

          return { success: true };
        });
      } catch (error) {
        throw new TRPCError({
          code: 'INTERNAL_SERVER_ERROR',
          message: 'Failed to unfollow list',
        });
      }
    }),

<<<<<<< HEAD
  isProjectBookmarked: protectedProcedure
=======
  checkProjectInUserLists: protectedProcedure
>>>>>>> 4ee353f6
    .input(
      z.object({
        projectId: z.number(),
      }),
    )
    .query(async ({ ctx, input }) => {
      try {
        const { projectId } = input;

<<<<<<< HEAD
        // First get all user's lists
=======
>>>>>>> 4ee353f6
        const userLists = await ctx.db.query.lists.findMany({
          where: eq(lists.creator, ctx.user.id),
          columns: {
            id: true,
          },
        });

        if (userLists.length === 0) {
          return {
<<<<<<< HEAD
            isBookmarked: false,
            listId: undefined,
          };
        }

        // Check if project exists in any of the user's lists
        const bookmarkedList = await ctx.db.query.listProjects.findFirst({
          where: and(
            eq(listProjects.projectId, projectId),
            sql`${listProjects.listId} IN (${sql.join(
              userLists.map((list) => sql`${list.id}`),
              sql`, `,
            )})`,
=======
            isInList: false,
            listId: null,
          };
        }

        const userListIds = userLists.map((list) => list.id);

        const listProject = await ctx.db.query.listProjects.findFirst({
          where: and(
            eq(listProjects.projectId, projectId),
            inArray(listProjects.listId, userListIds),
>>>>>>> 4ee353f6
          ),
        });

        return {
<<<<<<< HEAD
          isBookmarked: !!bookmarkedList,
          listId: bookmarkedList?.listId,
        };
      } catch (error) {
        console.error('Failed to check project bookmark status:', {
          userId: ctx.user.id,
          projectId: input.projectId,
          error: error instanceof Error ? error.message : 'Unknown error',
        });
        throw new TRPCError({
          code: 'INTERNAL_SERVER_ERROR',
          message: 'Failed to check project bookmark status',
        });
      }
    }),

  getUserListsWithProjectStatus: protectedProcedure
    .input(
      z.object({
        projectId: z.number(),
      }),
    )
    .query(async ({ ctx, input }) => {
      try {
        const { projectId } = input;

        // Get all user lists
        const userLists = await ctx.db.query.lists.findMany({
          where: eq(lists.creator, ctx.user.id),
          orderBy: [desc(lists.createdAt)],
        });

        if (userLists.length === 0) {
          return [];
        }

        // Get all list-project relationships for this user's lists and this project
        const listProjectRelations = await ctx.db.query.listProjects.findMany({
          where: and(
            eq(listProjects.projectId, projectId),
            sql`${listProjects.listId} IN (${sql.join(
              userLists.map((list) => sql`${list.id}`),
              sql`, `,
            )})`,
          ),
        });

        // Create a Set of list IDs that contain the project
        const listsWithProject = new Set(
          listProjectRelations.map((lp) => lp.listId),
        );

        // Return lists with project status
        return userLists.map((list) => ({
          ...list,
          isProjectInList: listsWithProject.has(list.id),
        }));
      } catch (error) {
        console.error('Failed to get user lists with project status:', {
          userId: ctx.user.id,
          projectId: input.projectId,
          error: error instanceof Error ? error.message : 'Unknown error',
        });
        throw new TRPCError({
          code: 'INTERNAL_SERVER_ERROR',
          message: 'Failed to get user lists with project status',
=======
          isInList: !!listProject,
          listId: listProject?.listId || null,
        };
      } catch (error) {
        throw new TRPCError({
          code: 'INTERNAL_SERVER_ERROR',
          message: 'Failed to check project in user lists',
>>>>>>> 4ee353f6
        });
      }
    }),
});<|MERGE_RESOLUTION|>--- conflicted
+++ resolved
@@ -1,5 +1,5 @@
 import { TRPCError } from '@trpc/server';
-import { and, desc, eq, inArray, sql } from 'drizzle-orm';
+import { and, desc, eq, sql } from 'drizzle-orm';
 import { z } from 'zod';
 
 import { listFollows, listProjects, lists, projects } from '@/lib/db/schema';
@@ -580,11 +580,7 @@
       }
     }),
 
-<<<<<<< HEAD
   isProjectBookmarked: protectedProcedure
-=======
-  checkProjectInUserLists: protectedProcedure
->>>>>>> 4ee353f6
     .input(
       z.object({
         projectId: z.number(),
@@ -594,10 +590,7 @@
       try {
         const { projectId } = input;
 
-<<<<<<< HEAD
         // First get all user's lists
-=======
->>>>>>> 4ee353f6
         const userLists = await ctx.db.query.lists.findMany({
           where: eq(lists.creator, ctx.user.id),
           columns: {
@@ -607,7 +600,6 @@
 
         if (userLists.length === 0) {
           return {
-<<<<<<< HEAD
             isBookmarked: false,
             listId: undefined,
           };
@@ -621,24 +613,10 @@
               userLists.map((list) => sql`${list.id}`),
               sql`, `,
             )})`,
-=======
-            isInList: false,
-            listId: null,
-          };
-        }
-
-        const userListIds = userLists.map((list) => list.id);
-
-        const listProject = await ctx.db.query.listProjects.findFirst({
-          where: and(
-            eq(listProjects.projectId, projectId),
-            inArray(listProjects.listId, userListIds),
->>>>>>> 4ee353f6
           ),
         });
 
         return {
-<<<<<<< HEAD
           isBookmarked: !!bookmarkedList,
           listId: bookmarkedList?.listId,
         };
@@ -705,15 +683,6 @@
         throw new TRPCError({
           code: 'INTERNAL_SERVER_ERROR',
           message: 'Failed to get user lists with project status',
-=======
-          isInList: !!listProject,
-          listId: listProject?.listId || null,
-        };
-      } catch (error) {
-        throw new TRPCError({
-          code: 'INTERNAL_SERVER_ERROR',
-          message: 'Failed to check project in user lists',
->>>>>>> 4ee353f6
         });
       }
     }),
