import { TRPCError } from '@trpc/server';
<<<<<<< HEAD
import { and, desc, eq, gt, inArray, isNull, sql } from 'drizzle-orm';
=======
import { and, desc, eq, inArray, isNull, lt, sql } from 'drizzle-orm';
>>>>>>> 9afae26d
import { unstable_cache as nextCache, revalidateTag } from 'next/cache';
import { z } from 'zod';

import {
  CACHE_TAGS,
  ESSENTIAL_ITEM_AMOUNT,
  ESSENTIAL_ITEM_WEIGHT_AMOUNT,
  QUORUM_AMOUNT,
  REWARD_PERCENT,
  WEIGHT,
} from '@/lib/constants';
import { projectLogs, projects, ranks, voteRecords } from '@/lib/db/schema';
import { itemProposals } from '@/lib/db/schema/itemProposals';
import { proposals } from '@/lib/db/schema/proposals';
import { POC_ITEMS } from '@/lib/pocItems';
import {
  addNotification,
  addRewardNotification,
  createNotification,
  createRewardNotification,
} from '@/lib/services/notification';
import { sendProjectPublishTweet } from '@/lib/services/twitter';
import { updateUserWeight } from '@/lib/services/userWeightService';
import { protectedProcedure, publicProcedure, router } from '@/lib/trpc/server';
import { calculatePublishedGenesisWeight } from '@/lib/utils/rankUtils';

import { proposalRouter } from './proposal';

export const projectRouter = router({
  createProject: protectedProcedure
    .input(
      z.object({
        name: z.string().min(1, 'Name cannot be empty'),
        tagline: z.string().min(1, 'Tagline cannot be empty'),
        categories: z
          .array(z.string())
          .min(1, 'At least one category is required'),
        mainDescription: z.string().min(1, 'Main description cannot be empty'),
        logoUrl: z.string().min(1, 'Logo URL cannot be empty'),
        websites: z
          .array(
            z.object({
              title: z.string().min(1, 'Website title cannot be empty'),
              url: z.string().min(1, 'Website URL cannot be empty'),
            }),
          )
          .min(1, 'At least one website is required'),
        appUrl: z.string().optional(),
        dateFounded: z.date(),
        dateLaunch: z.date().optional(),
        devStatus: z.string().min(1, 'Development status cannot be empty'),
        fundingStatus: z.string().optional(),
        openSource: z.boolean(),
        codeRepo: z.string().optional(),
        tokenContract: z.string().optional(),
        orgStructure: z
          .string()
          .min(1, 'Organization structure cannot be empty'),
        publicGoods: z.boolean(),
        founders: z
          .array(
            z.object({
              name: z.string().min(1, 'Founder name cannot be empty'),
              title: z.string().min(1, 'Founder title cannot be empty'),
            }),
          )
          .min(1, 'At least one founder is required'),
        tags: z.array(z.string()).min(1, 'At least one tag is required'),
        whitePaper: z.string().optional(),
        dappSmartContracts: z.string().optional(),
        refs: z
          .array(
            z.object({
              key: z.string().min(1, 'Key cannot be empty'),
              value: z.string().min(1, 'Value cannot be empty'),
            }),
          )
          .optional(),
      }),
    )
    .mutation(async ({ ctx, input }) => {
      try {
        return await ctx.db.transaction(async (tx) => {
          const proposalItems = Object.entries(input)
            .filter(([key]) => key !== 'refs')
            .map(([key, value]) => {
              return { key, value };
            });

          const hasProposalKeys = proposalItems.map((item) => item.key);

          const [project] = await tx
            .insert(projects)
            .values({
              ...input,
              creator: ctx.user.id,
              hasProposalKeys,
            })
            .returning();

          if (!project) {
            throw new TRPCError({
              code: 'NOT_FOUND',
              message: 'project not found',
            });
          }
          const caller = proposalRouter.createCaller({
            ...ctx,
            db: tx as any,
          });

          await updateUserWeight(
            ctx.user.id,
            ESSENTIAL_ITEM_WEIGHT_AMOUNT * REWARD_PERCENT,
            tx,
          );

          const proposal = await caller.createProposal({
            projectId: project.id,
            items: proposalItems,
            ...(input.refs && { refs: input.refs }),
          });

          await addRewardNotification(
            createRewardNotification.createProposal(
              ctx.user.id,
              project.id,
              proposal.id,
              ESSENTIAL_ITEM_WEIGHT_AMOUNT * REWARD_PERCENT,
            ),
            tx,
          );

          return project;
        });
      } catch (error) {
        console.error('Error in createProject:', {
          userId: ctx.user.id,
          error: error instanceof Error ? error.message : 'Unknown error',
          stack: error instanceof Error ? error.stack : undefined,
        });
        if (error instanceof TRPCError) {
          throw error;
        }
        throw new TRPCError({
          code: 'INTERNAL_SERVER_ERROR',
          message: 'Failed to create project',
          cause: error,
        });
      }
    }),

  getProjects: publicProcedure
    .input(
      z
        .object({
          limit: z.number().min(1).max(100).default(50),
          cursor: z.number().optional(),
          isPublished: z.boolean().optional().default(false),
        })
        .optional(),
    )
    .query(async ({ ctx, input }) => {
      const limit = input?.limit ?? 50;
      const cursor = input?.cursor;
      const isPublished = input?.isPublished ?? false;

      const baseCondition = eq(projects.isPublished, isPublished);
      const whereCondition = cursor
        ? and(baseCondition, lt(projects.id, cursor))
        : baseCondition;

      const queryOptions: any = {
        creator: true,
      };

      if (!isPublished) {
        queryOptions.proposals = {
          with: {
            voteRecords: {
              with: {
                creator: true,
              },
            },
            creator: true,
          },
        };
      }

      const getProjects = async () => {
        const [results, totalCountResult] = await Promise.all([
          ctx.db.query.projects.findMany({
            with: queryOptions,
            where: whereCondition,
            orderBy: desc(projects.id),
            limit: limit + 1,
          }),
          ctx.db
            .select({ count: sql`count(*)::int` })
            .from(projects)
            .where(eq(projects.isPublished, isPublished)),
        ]);

        const hasNextPage = results.length > limit;
        const items = hasNextPage ? results.slice(0, limit) : results;
        const nextCursor = hasNextPage ? items[items.length - 1].id : undefined;
        const totalCount = Number(totalCountResult[0]?.count ?? 0);

        return {
          items,
          nextCursor,
          totalCount,
        };
      };

      if (isPublished && !cursor) {
        const getCachedProjects = nextCache(
          getProjects,
          [`projects-published-${limit}-first-page`],
          {
            revalidate: 3600,
            tags: [CACHE_TAGS.PROJECTS],
          },
        );
        return getCachedProjects();
      }

      return getProjects();
    }),

  getProjectById: publicProcedure
    .input(
      z.object({
        id: z.number(),
      }),
    )
    .query(async ({ ctx, input }) => {
      const project = await ctx.db.query.projects.findFirst({
        with: {
          creator: true,
          proposals: {
            with: {
              voteRecords: {
                with: {
                  creator: true,
                },
              },
              creator: true,
            },
          },
        },
        where: eq(projects.id, input.id),
      });

      if (!project) {
        throw new TRPCError({
          code: 'NOT_FOUND',
          message: 'Project not found',
        });
      }

      return project;
    }),

  scanPendingProject: publicProcedure.query(async ({ ctx }) => {
    try {
      const pocItemsConfig = Object.entries(POC_ITEMS)
        .filter(([_, config]) => config.isEssential)
        .map(([key, config]) => ({
          key,
          required_weight: config.accountability_metric * WEIGHT,
        }));

      const eligibleProjectsQuery = sql`
        WITH poc_config AS (
          SELECT * FROM (VALUES ${sql.join(
            pocItemsConfig.map(
              ({ key, required_weight }) =>
                sql`(${key}, ${required_weight}::numeric)`,
            ),
            sql`, `,
          )}) AS t(key, required_weight)
        ),
        project_proposal_votes AS (
          SELECT 
            p.id as project_id,
            prop.id as proposal_id,
            prop.creator as proposal_creator,
            prop.items,
            prop.created_at as proposal_created_at,
            vr.key as vote_key,
            COUNT(DISTINCT CASE WHEN vr.key = item_key.key THEN vr.creator END) as key_voters,
            SUM(CASE WHEN vr.key = item_key.key THEN vr.weight ELSE 0 END) as key_weight,
            pc.required_weight
          FROM projects p
          JOIN proposals prop ON p.id = prop.project_id
          JOIN vote_records vr ON prop.id = vr.proposal_id 
            AND vr.project_id = p.id
          CROSS JOIN LATERAL (
            SELECT (unnest(prop.items)->>'key') as key
          ) item_key
          JOIN poc_config pc ON vr.key = pc.key AND item_key.key = pc.key
          WHERE p.is_published = false
            AND vr.item_proposal_id IS NULL 
          GROUP BY p.id, prop.id, prop.creator, prop.items, prop.created_at, vr.key, item_key.key, pc.required_weight
        ),
        valid_proposals AS (
          SELECT 
            project_id,
            proposal_id,
            proposal_creator,
            items,
            proposal_created_at,
            SUM(key_weight) as total_weight
          FROM project_proposal_votes
          WHERE key_voters >= ${QUORUM_AMOUNT}
            AND key_weight > required_weight
          GROUP BY project_id, proposal_id, proposal_creator, items, proposal_created_at
          HAVING COUNT(*) = ${ESSENTIAL_ITEM_AMOUNT}
        ),
        ranked_proposals AS (
          SELECT 
            project_id,
            proposal_id,
            proposal_creator,
            items,
            total_weight,
            ROW_NUMBER() OVER (
              PARTITION BY project_id 
              ORDER BY total_weight DESC, proposal_created_at DESC
            ) as rn
          FROM valid_proposals
        )
        SELECT 
          project_id,
          proposal_id,
          proposal_creator,
          items,
          p.creator as project_creator
        FROM ranked_proposals rp
        JOIN projects p ON rp.project_id = p.id
        WHERE rp.rn = 1
      `;

      const eligibleProjects = await ctx.db.execute(eligibleProjectsQuery);

      if (eligibleProjects.length === 0) {
        return {
          success: true,
          processedCount: 0,
          message: 'No projects found that meet the publishing criteria',
        };
      }

      const results = await ctx.db.transaction(async (tx) => {
        const processedCount = eligibleProjects.length;

        const projectIds = eligibleProjects.map((p) => Number(p.project_id));
        const proposalIds = eligibleProjects.map((p) => Number(p.proposal_id));

        const allVoteRecords = await tx.query.voteRecords.findMany({
          where: and(
            inArray(voteRecords.projectId, projectIds),
            inArray(voteRecords.proposalId, proposalIds),
            isNull(voteRecords.itemProposalId),
          ),
        });

        const voteRecordsByProject = new Map<number, any[]>();
        for (const vr of allVoteRecords) {
          const projectId = vr.projectId;
          if (!voteRecordsByProject.has(projectId)) {
            voteRecordsByProject.set(projectId, []);
          }
          voteRecordsByProject.get(projectId)!.push(vr);
        }

        const allProposals = await tx.query.proposals.findMany({
          where: inArray(proposals.id, proposalIds),
        });
        const proposalsMap = new Map(allProposals.map((p) => [p.id, p]));

        const projectProposalCreators = new Map<number, Set<string>>();

        const allProjectProposals = await tx.query.proposals.findMany({
          where: inArray(proposals.projectId, projectIds),
          columns: { creator: true, projectId: true },
        });

        for (const proposal of allProjectProposals) {
          const projectId = proposal.projectId;
          if (!projectProposalCreators.has(projectId)) {
            projectProposalCreators.set(projectId, new Set());
          }
          projectProposalCreators.get(projectId)!.add(proposal.creator);
        }

        const projectUpdates: Array<{
          id: number;
          itemsTopWeight: Record<string, number>;
        }> = [];
        const itemProposalBatch: any[] = [];
        const voteRecordBatch: any[] = [];
        const weightUpdates: Array<{ userId: string; amount: number }> = [];
        const notifications: any[] = [];
        const projectPublishNotifications: any[] = [];
        const proposalPassedNotifications: any[] = [];

        for (const project of eligibleProjects) {
          const projectId = Number(project.project_id);
          const proposalId = Number(project.proposal_id);
          const proposalCreator = String(project.proposal_creator);

          const projectVoteRecords = voteRecordsByProject.get(projectId) || [];

          const itemsTopWeight: Record<string, number> = {};
          for (const voteRecord of projectVoteRecords) {
            const key = voteRecord.key;
            itemsTopWeight[key] =
              (itemsTopWeight[key] || 0) + (voteRecord.weight || 0);
          }

          projectUpdates.push({ id: projectId, itemsTopWeight });

          const originalProposal = proposalsMap.get(proposalId);
          if (originalProposal && originalProposal.items) {
            const formatRefs = (refs: any, key: string) => {
              if (!refs || !Array.isArray(refs) || refs.length === 0) {
                return null;
              }
              return refs.find((ref: any) => ref.key === key)?.value || null;
            };

            const itemProposalMap: Record<string, number> = {};
            let itemProposalIdCounter = Date.now() * 1000;

            for (const item of originalProposal.items as any[]) {
              if (item.key) {
                const tempId = itemProposalIdCounter++;
                itemProposalMap[item.key] = tempId;

                itemProposalBatch.push({
                  key: item.key,
                  value: item.value ?? '',
                  projectId: projectId,
                  creator: originalProposal.creator,
                  ref: formatRefs(originalProposal.refs, item.key),
                  tempId,
                });
              }
            }

            for (const voteRecord of projectVoteRecords) {
              const tempItemProposalId = itemProposalMap[voteRecord.key];
              if (tempItemProposalId) {
                voteRecordBatch.push({
                  key: voteRecord.key,
                  tempItemProposalId,
                  creator: voteRecord.creator,
                  weight: voteRecord.weight,
                  projectId: voteRecord.projectId,
                });
              }
            }
          }

          if (proposalCreator) {
            weightUpdates.push({
              userId: proposalCreator,
              amount: ESSENTIAL_ITEM_WEIGHT_AMOUNT * (1 - REWARD_PERCENT),
            });

            notifications.push(
              createRewardNotification.proposalPass(
                proposalCreator,
                projectId,
                proposalId,
                ESSENTIAL_ITEM_WEIGHT_AMOUNT * (1 - REWARD_PERCENT),
              ),
            );

            proposalPassedNotifications.push(
              createNotification.proposalPassed(
                proposalCreator,
                projectId,
                proposalId,
              ),
            );
          }

          const proposalCreators = projectProposalCreators.get(projectId);
          if (proposalCreators && proposalCreators.size > 0) {
            for (const creator of proposalCreators) {
              projectPublishNotifications.push(
                createNotification.projectPublished(creator, projectId),
              );
            }
          }
        }

        for (const update of projectUpdates) {
          await tx
            .update(projects)
            .set({
              isPublished: true,
              itemsTopWeight: update.itemsTopWeight,
            })
            .where(eq(projects.id, update.id));
        }

        const ranksData = [];
        for (const project of eligibleProjects) {
          const projectId = Number(project.project_id);

          const updatedProject = await tx.query.projects.findFirst({
            where: eq(projects.id, projectId),
            columns: { hasProposalKeys: true },
          });

          if (updatedProject) {
            const publishedGenesisWeight = calculatePublishedGenesisWeight(
              updatedProject.hasProposalKeys || [],
            );

            ranksData.push({
              projectId,
              publishedGenesisWeight,
            });
          }
        }

        if (ranksData.length > 0) {
          await tx.insert(ranks).values(ranksData);
        }

        if (itemProposalBatch.length > 0) {
          const insertedItemProposals = await tx
            .insert(itemProposals)
            .values(itemProposalBatch.map(({ tempId, ...item }) => item))
            .returning({
              id: itemProposals.id,
              key: itemProposals.key,
              projectId: itemProposals.projectId,
            });

          const tempToRealIdMap = new Map<number, number>();
          for (let i = 0; i < insertedItemProposals.length; i++) {
            tempToRealIdMap.set(
              itemProposalBatch[i].tempId,
              insertedItemProposals[i].id,
            );
          }

          const projectLogData = insertedItemProposals.map((item) => ({
            projectId: item.projectId,
            key: item.key,
            itemProposalId: item.id,
          }));

          if (projectLogData.length > 0) {
            await tx.insert(projectLogs).values(projectLogData);
          }

          const voteRecordData = voteRecordBatch
            .map((vr) => {
              const realItemProposalId = tempToRealIdMap.get(
                vr.tempItemProposalId,
              );
              if (!realItemProposalId) return null;

              return {
                key: vr.key,
                itemProposalId: realItemProposalId,
                creator: vr.creator,
                weight: vr.weight,
                projectId: vr.projectId,
              };
            })
            .filter((item): item is NonNullable<typeof item> => item !== null);

          if (voteRecordData.length > 0) {
            await tx.insert(voteRecords).values(voteRecordData);
          }
        }

        for (const update of weightUpdates) {
          await updateUserWeight(update.userId, update.amount, tx);
        }

        for (const notification of notifications) {
          await addRewardNotification(notification, tx);
        }

        for (const notification of projectPublishNotifications) {
          await addNotification(notification, tx);
        }

        for (const notification of proposalPassedNotifications) {
          await addNotification(notification, tx);
        }

        return processedCount;
      });

      if (results > 0) {
        revalidateTag(CACHE_TAGS.PROJECTS);

        try {
          const projectIds = eligibleProjects.map((p) => Number(p.project_id));
          const publishedProjects = await ctx.db.query.projects.findMany({
            where: inArray(projects.id, projectIds),
            columns: {
              id: true,
              name: true,
              tagline: true,
              logoUrl: true,
            },
          });

          for (const project of publishedProjects) {
            const success = await sendProjectPublishTweet(project);
            if (success) {
              console.log(`Tweet sent successfully for project ${project.id}`);
            } else {
              console.log(`Failed to send tweet for project ${project.id}`);
            }
          }
        } catch (error) {
          console.error('Failed to send tweet notifications:', error);
        }
      }

      return {
        success: true,
        processedCount: results,
        message: `Successfully processed ${results} projects`,
      };
    } catch (error) {
      console.error('scanPendingProjectOptimized failed:', error);
      throw new TRPCError({
        code: 'INTERNAL_SERVER_ERROR',
        message: 'Failed to scan pending projects',
        cause: error,
      });
    }
  }),
});<|MERGE_RESOLUTION|>--- conflicted
+++ resolved
@@ -1,9 +1,5 @@
 import { TRPCError } from '@trpc/server';
-<<<<<<< HEAD
-import { and, desc, eq, gt, inArray, isNull, sql } from 'drizzle-orm';
-=======
 import { and, desc, eq, inArray, isNull, lt, sql } from 'drizzle-orm';
->>>>>>> 9afae26d
 import { unstable_cache as nextCache, revalidateTag } from 'next/cache';
 import { z } from 'zod';
 
