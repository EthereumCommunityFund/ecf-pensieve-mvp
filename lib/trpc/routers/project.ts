--- conflicted
+++ resolved
@@ -9,11 +9,7 @@
   REWARD_PERCENT,
   WEIGHT,
 } from '@/lib/constants';
-<<<<<<< HEAD
-import { profiles, projects } from '@/lib/db/schema';
-=======
 import { projects, voteRecords } from '@/lib/db/schema';
->>>>>>> ec94afda
 import { projectLogs } from '@/lib/db/schema/projectLogs';
 import { POC_ITEMS } from '@/lib/pocItems';
 import { logUserActivity } from '@/lib/services/activeLogsService';
