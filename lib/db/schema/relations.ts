import { relations } from 'drizzle-orm';

import { activeLogs } from './activeLogs';
import { invitationCodes } from './invitations';
import { itemProposals } from './itemProposals';
import { likeRecords } from './likeRecord';
import { listFollows } from './listFollows';
import { listProjects } from './listProjects';
import { lists } from './lists';
import { notifications } from './notifications';
import { profiles } from './profiles';
import { projectDiscussionAnswers } from './projectDiscussionAnswers';
import { projectDiscussionAnswerVotes } from './projectDiscussionAnswerVotes';
import { projectDiscussionComments } from './projectDiscussionComments';
import { projectDiscussionSentiments } from './projectDiscussionSentiments';
import { projectDiscussionThreads } from './projectDiscussionThreads';
import { projectDiscussionVotes } from './projectDiscussionVotes';
import { projectLogs } from './projectLogs';
import { projectNotificationSettings } from './projectNotificationSettings';
import { projects } from './projects';
import { projectSnaps } from './projectSnaps';
import { proposals } from './proposals';
import { ranks } from './ranks';
import { shareLinks } from './shareLinks';
import { sieveFollows } from './sieveFollows';
import { sieves } from './sieves';
import { voteRecords } from './voteRecords';

export const profilesRelations = relations(profiles, ({ one, many }) => ({
  invitationCode: one(invitationCodes, {
    fields: [profiles.invitationCodeId],
    references: [invitationCodes.id],
  }),
  createdProjects: many(projects),
  createdProposals: many(proposals),
  votes: many(voteRecords),
  notificationsAsRecipient: many(notifications, {
    relationName: 'notificationUser',
  }),
  notificationsAsVoter: many(notifications, {
    relationName: 'notificationVoter',
  }),
  activeLogs: many(activeLogs, { relationName: 'userActiveLogs' }),
  proposalCreatorLogs: many(activeLogs, {
    relationName: 'proposalCreatorLogs',
  }),
  createdLists: many(lists),
  listFollows: many(listFollows),
  createdSieves: many(sieves),
  sieveFollows: many(sieveFollows),
  projectNotificationSettings: many(projectNotificationSettings),
  discussionThreads: many(projectDiscussionThreads),
  discussionAnswers: many(projectDiscussionAnswers),
  discussionComments: many(projectDiscussionComments),
  discussionAnswerVotes: many(projectDiscussionAnswerVotes),
  discussionSentiments: many(projectDiscussionSentiments),
}));

export const projectsRelations = relations(projects, ({ one, many }) => ({
  creator: one(profiles, {
    fields: [projects.creator],
    references: [profiles.userId],
  }),
  proposals: many(proposals),
  notifications: many(notifications),
  activeLogs: many(activeLogs),
  projectSnap: one(projectSnaps, {
    fields: [projects.id],
    references: [projectSnaps.projectId],
  }),
  discussionThreads: many(projectDiscussionThreads),
  rank: one(ranks, {
    fields: [projects.id],
    references: [ranks.projectId],
  }),
  listProjects: many(listProjects),
  projectNotificationSettings: many(projectNotificationSettings),
}));

export const proposalsRelations = relations(proposals, ({ one, many }) => ({
  creator: one(profiles, {
    fields: [proposals.creator],
    references: [profiles.userId],
  }),
  project: one(projects, {
    fields: [proposals.projectId],
    references: [projects.id],
  }),
  voteRecords: many(voteRecords),
  notifications: many(notifications),
}));

export const itemProposalsRelations = relations(
  itemProposals,
  ({ one, many }) => ({
    creator: one(profiles, {
      fields: [itemProposals.creator],
      references: [profiles.userId],
    }),
    project: one(projects, {
      fields: [itemProposals.projectId],
      references: [projects.id],
    }),
    voteRecords: many(voteRecords),
  }),
);

export const voteRecordsRelations = relations(voteRecords, ({ one }) => ({
  creator: one(profiles, {
    fields: [voteRecords.creator],
    references: [profiles.userId],
  }),
  proposal: one(proposals, {
    fields: [voteRecords.proposalId],
    references: [proposals.id],
  }),
  itemProposal: one(itemProposals, {
    fields: [voteRecords.itemProposalId],
    references: [itemProposals.id],
  }),
  project: one(projects, {
    fields: [voteRecords.projectId],
    references: [projects.id],
  }),
}));

export const activeLogsRelations = relations(activeLogs, ({ one }) => ({
  user: one(profiles, {
    fields: [activeLogs.userId],
    references: [profiles.userId],
    relationName: 'userActiveLogs',
  }),
  project: one(projects, {
    fields: [activeLogs.projectId],
    references: [projects.id],
  }),
  proposalCreator: one(profiles, {
    fields: [activeLogs.proposalCreatorId],
    references: [profiles.userId],
    relationName: 'proposalCreatorLogs',
  }),
}));

export const invitationCodesRelations = relations(
  invitationCodes,
  ({ many }) => ({
    profiles: many(profiles),
  }),
);

export const projectLogsRelations = relations(projectLogs, ({ one }) => ({
  project: one(projects, {
    fields: [projectLogs.projectId],
    references: [projects.id],
  }),
  proposal: one(proposals, {
    fields: [projectLogs.proposalId],
    references: [proposals.id],
  }),
  itemProposal: one(itemProposals, {
    fields: [projectLogs.itemProposalId],
    references: [itemProposals.id],
  }),
}));

export const notificationsRelations = relations(notifications, ({ one }) => ({
  user: one(profiles, {
    fields: [notifications.userId],
    references: [profiles.userId],
    relationName: 'notificationUser',
  }),
  project: one(projects, {
    fields: [notifications.projectId],
    references: [projects.id],
  }),
  proposal: one(proposals, {
    fields: [notifications.proposalId],
    references: [proposals.id],
  }),
  itemProposal: one(itemProposals, {
    fields: [notifications.itemProposalId],
    references: [itemProposals.id],
  }),
  voter: one(profiles, {
    fields: [notifications.voter_id],
    references: [profiles.userId],
    relationName: 'notificationVoter',
  }),
  projectSnaps: one(projectSnaps, {
    fields: [notifications.projectId],
    references: [projectSnaps.projectId],
  }),
}));

export const likeRecordsRelations = relations(likeRecords, ({ one }) => ({
  creator: one(profiles, {
    fields: [likeRecords.creator],
    references: [profiles.userId],
  }),
  project: one(projects, {
    fields: [likeRecords.projectId],
    references: [projects.id],
  }),
}));

export const ranksRelations = relations(ranks, ({ one }) => ({
  project: one(projects, {
    fields: [ranks.projectId],
    references: [projects.id],
  }),
}));

export const projectDiscussionThreadsRelations = relations(
  projectDiscussionThreads,
  ({ one, many }) => ({
    project: one(projects, {
      fields: [projectDiscussionThreads.projectId],
      references: [projects.id],
    }),
    creator: one(profiles, {
      fields: [projectDiscussionThreads.creator],
      references: [profiles.userId],
    }),
    answers: many(projectDiscussionAnswers),
    comments: many(projectDiscussionComments),
    sentiments: many(projectDiscussionSentiments),
  }),
);

export const projectDiscussionAnswersRelations = relations(
  projectDiscussionAnswers,
  ({ one, many }) => ({
    thread: one(projectDiscussionThreads, {
      fields: [projectDiscussionAnswers.threadId],
      references: [projectDiscussionThreads.id],
    }),
    creator: one(profiles, {
      fields: [projectDiscussionAnswers.creator],
      references: [profiles.userId],
    }),
    comments: many(projectDiscussionComments),
    votes: many(projectDiscussionAnswerVotes),
    sentiments: many(projectDiscussionSentiments),
  }),
);

export const projectDiscussionAnswerVotesRelations = relations(
  projectDiscussionAnswerVotes,
  ({ one }) => ({
    answer: one(projectDiscussionAnswers, {
      fields: [projectDiscussionAnswerVotes.answerId],
      references: [projectDiscussionAnswers.id],
    }),
    voter: one(profiles, {
      fields: [projectDiscussionAnswerVotes.voter],
      references: [profiles.userId],
    }),
  }),
);

export const projectDiscussionCommentsRelations = relations(
  projectDiscussionComments,
  ({ one, many }) => ({
    thread: one(projectDiscussionThreads, {
      fields: [projectDiscussionComments.threadId],
      references: [projectDiscussionThreads.id],
    }),
    answer: one(projectDiscussionAnswers, {
      fields: [projectDiscussionComments.answerId],
      references: [projectDiscussionAnswers.id],
    }),
    creator: one(profiles, {
      fields: [projectDiscussionComments.creator],
      references: [profiles.userId],
    }),
    parentComment: one(projectDiscussionComments, {
      fields: [projectDiscussionComments.parentCommentId],
      references: [projectDiscussionComments.id],
      relationName: 'parentComment',
    }),
    comments: many(projectDiscussionComments, {
      relationName: 'parentComment',
    }),
<<<<<<< HEAD
=======
    rootComment: one(projectDiscussionComments, {
      fields: [projectDiscussionComments.commentId],
      references: [projectDiscussionComments.id],
      relationName: 'rootComment',
    }),
    childrenComments: many(projectDiscussionComments, {
      relationName: 'rootComment',
    }),
>>>>>>> d9a9ad8d
  }),
);

export const projectDiscussionSentimentsRelations = relations(
  projectDiscussionSentiments,
  ({ one }) => ({
    thread: one(projectDiscussionThreads, {
      fields: [projectDiscussionSentiments.threadId],
      references: [projectDiscussionThreads.id],
    }),
    answer: one(projectDiscussionAnswers, {
      fields: [projectDiscussionSentiments.answerId],
      references: [projectDiscussionAnswers.id],
    }),
    creator: one(profiles, {
      fields: [projectDiscussionSentiments.creator],
      references: [profiles.userId],
    }),
  }),
);

export const projectSnapsRelations = relations(projectSnaps, ({ one }) => ({
  project: one(projects, {
    fields: [projectSnaps.projectId],
    references: [projects.id],
  }),
}));

export const listsRelations = relations(lists, ({ one, many }) => ({
  creator: one(profiles, {
    fields: [lists.creator],
    references: [profiles.userId],
  }),
  listProjects: many(listProjects),
  listFollows: many(listFollows),
}));

export const listProjectsRelations = relations(listProjects, ({ one }) => ({
  list: one(lists, {
    fields: [listProjects.listId],
    references: [lists.id],
  }),
  project: one(projects, {
    fields: [listProjects.projectId],
    references: [projects.id],
  }),
  addedByUser: one(profiles, {
    fields: [listProjects.addedBy],
    references: [profiles.userId],
  }),
  projectSnap: one(projectSnaps, {
    fields: [listProjects.projectId],
    references: [projectSnaps.projectId],
  }),
}));

export const listFollowsRelations = relations(listFollows, ({ one }) => ({
  list: one(lists, {
    fields: [listFollows.listId],
    references: [lists.id],
  }),
  user: one(profiles, {
    fields: [listFollows.userId],
    references: [profiles.userId],
  }),
}));

export const projectNotificationSettingsRelations = relations(
  projectNotificationSettings,
  ({ one }) => ({
    user: one(profiles, {
      fields: [projectNotificationSettings.userId],
      references: [profiles.userId],
    }),
    project: one(projects, {
      fields: [projectNotificationSettings.projectId],
      references: [projects.id],
    }),
  }),
);

export const sievesRelations = relations(sieves, ({ one, many }) => ({
  creator: one(profiles, {
    fields: [sieves.creator],
    references: [profiles.userId],
  }),
  shareLink: one(shareLinks, {
    fields: [sieves.shareLinkId],
    references: [shareLinks.id],
  }),
  followers: many(sieveFollows),
}));

export const sieveFollowsRelations = relations(sieveFollows, ({ one }) => ({
  sieve: one(sieves, {
    fields: [sieveFollows.sieveId],
    references: [sieves.id],
  }),
  user: one(profiles, {
    fields: [sieveFollows.userId],
    references: [profiles.userId],
  }),
}));

export const projectDiscussionVotesRelations = relations(
  projectDiscussionVotes,
  ({ one }) => ({
    thread: one(projectDiscussionThreads, {
      fields: [projectDiscussionVotes.threadId],
      references: [projectDiscussionThreads.id],
    }),
    voter: one(profiles, {
      fields: [projectDiscussionVotes.voter],
      references: [profiles.userId],
    }),
  }),
);<|MERGE_RESOLUTION|>--- conflicted
+++ resolved
@@ -278,11 +278,9 @@
       references: [projectDiscussionComments.id],
       relationName: 'parentComment',
     }),
-    comments: many(projectDiscussionComments, {
+    replies: many(projectDiscussionComments, {
       relationName: 'parentComment',
     }),
-<<<<<<< HEAD
-=======
     rootComment: one(projectDiscussionComments, {
       fields: [projectDiscussionComments.commentId],
       references: [projectDiscussionComments.id],
@@ -291,7 +289,6 @@
     childrenComments: many(projectDiscussionComments, {
       relationName: 'rootComment',
     }),
->>>>>>> d9a9ad8d
   }),
 );
 
