--- conflicted
+++ resolved
@@ -292,10 +292,6 @@
     {
       "idx": 41,
       "version": "7",
-<<<<<<< HEAD
-      "when": 1752724825459,
-      "tag": "0041_petite_brother_voodoo",
-=======
       "when": 1752620733107,
       "tag": "0041_light_roland_deschain",
       "breakpoints": true
@@ -319,7 +315,6 @@
       "version": "7",
       "when": 1753065423223,
       "tag": "0044_lying_fixer",
->>>>>>> 276900d5
       "breakpoints": true
     }
   ]
