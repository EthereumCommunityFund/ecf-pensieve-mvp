import { isAddress } from 'viem';

import dayjs from '@/lib/dayjs';
import { formatNumber as formatNumberUtil } from '@/utils/formatters';

<<<<<<< HEAD
export function cn(...inputs: ClassValue[]) {
  return twMerge(clsx(inputs));
}

/**
 * @deprecated Use the formatNumber function from @/utils/formatters instead
 */
=======
>>>>>>> 5eafe3a0
export function formatNumber(num: number): string {
  return formatNumberUtil(num);
}

export function formatTimeAgo(timestamp: number): string {
  const now = dayjs();
  const inputTime = dayjs(timestamp);
  const diffInDays = now.diff(inputTime, 'day');

  if (now.diff(inputTime, 'hour') < 24) {
    return 'today';
  } else if (diffInDays < 7) {
    return `${diffInDays}d`;
  } else if (diffInDays < 30) {
    return `${Math.floor(diffInDays / 7)}W`;
  } else if (now.diff(inputTime, 'month') < 12) {
    return `${now.diff(inputTime, 'month')}M`;
  } else {
    return `${now.diff(inputTime, 'year')}Y`;
  }
}

export function getShortenAddress(address: string): string {
  if (!address) return '';
  if (!isAddress(address)) return '';

  const start = address.slice(0, 6);
  const end = address.slice(-4);

  return `${start}..${end}`;
}<|MERGE_RESOLUTION|>--- conflicted
+++ resolved
@@ -1,9 +1,10 @@
+import { type ClassValue, clsx } from 'clsx';
+import { twMerge } from 'tailwind-merge';
 import { isAddress } from 'viem';
 
 import dayjs from '@/lib/dayjs';
 import { formatNumber as formatNumberUtil } from '@/utils/formatters';
 
-<<<<<<< HEAD
 export function cn(...inputs: ClassValue[]) {
   return twMerge(clsx(inputs));
 }
@@ -11,8 +12,6 @@
 /**
  * @deprecated Use the formatNumber function from @/utils/formatters instead
  */
-=======
->>>>>>> 5eafe3a0
 export function formatNumber(num: number): string {
   return formatNumberUtil(num);
 }
