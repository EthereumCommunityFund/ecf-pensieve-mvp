--- conflicted
+++ resolved
@@ -1,10 +1,6 @@
 'use client';
 
-<<<<<<< HEAD
-import { Skeleton, Tab, Tabs } from '@heroui/react';
-=======
-import { cn, Tab, Tabs } from '@heroui/react';
->>>>>>> 164bfd59
+import { Skeleton, Tab, Tabs, cn } from '@heroui/react';
 import { GitCommit, UserSquare } from '@phosphor-icons/react';
 import { useParams, useRouter, useSearchParams } from 'next/navigation';
 import { useEffect, useState } from 'react';
