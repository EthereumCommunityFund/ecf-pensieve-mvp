'use client';

<<<<<<< HEAD
import { cn, Tab, Tabs } from '@heroui/react';
=======
import { Skeleton, Tab, Tabs, cn } from '@heroui/react';
>>>>>>> e54e3cfc
import { GitCommit, UserSquare } from '@phosphor-icons/react';
import { useParams, useRouter, useSearchParams } from 'next/navigation';
import { useEffect, useState } from 'react';

import ECFTypography from '@/components/base/typography';

import Contributions from './components/contributions';
import { useProfileData } from './components/dataContext';
import Setting from './components/setting';

const tabItems = [
  {
    key: 'profile',
    label: 'Profile Settings',
    icon: <UserSquare size={32} weight="fill" />,
  },
  {
    key: 'contributions',
    label: 'Contributions',
    icon: <GitCommit size={32} weight="fill" />,
  },
];

const ProfileSettingsPage = () => {
  const { address } = useParams();
  const router = useRouter();
  const searchParams = useSearchParams();
  const { user } = useProfileData();
  const initialTab = searchParams.get('tab');

  const [activeTab, setActiveTab] = useState<'profile' | 'contributions'>(
    initialTab === 'contributions' ? 'contributions' : 'profile',
  );

  useEffect(() => {
    const currentTab = searchParams.get('tab');
    if (
      currentTab &&
      (currentTab === 'profile' || currentTab === 'contributions')
    ) {
      setActiveTab(currentTab);
    } else if (!currentTab) {
      router.push(`/profile/${address}?tab=profile`, { scroll: false });
    }
  }, [searchParams, address, router]);

  return (
    <div className="mx-auto flex w-full max-w-[800px] flex-col items-center gap-5 pb-16 pt-8">
      <div className="flex w-full items-center justify-center gap-[10px]">
        <div className="flex gap-[5px] rounded-[10px] border border-[rgba(0,0,0,0.1)] p-[5px_10px]">
          <ECFTypography type="caption" className="opacity-50">
            Connected Address:
          </ECFTypography>
          <ECFTypography type="caption" className="opacity-80">
            {address}
          </ECFTypography>
        </div>

        <div className="flex gap-[5px] rounded-[10px] border border-[rgba(0,0,0,0.1)] p-[5px_10px]">
          <ECFTypography type="caption" className="opacity-50">
            Weight:
          </ECFTypography>
          <Skeleton isLoaded={!!user}>
            <ECFTypography type="caption" className="opacity-80">
              {user?.weight ?? 100}
            </ECFTypography>
          </Skeleton>
        </div>
      </div>

      <div className="w-full">
        <Tabs
          selectedKey={activeTab}
          onSelectionChange={(key) => {
            const newTab = key as 'profile' | 'contributions';
            setActiveTab(newTab);
            router.push(`/profile/${address}?tab=${newTab}`, { scroll: false });
          }}
          variant="underlined"
          className="w-full"
          classNames={{
            tabList: 'w-full border-b border-[rgba(0,0,0,0.1)] gap-[20px]',
            tab: 'flex-1 flex justify-start items-center',
            cursor: 'bg-black w-[102%] bottom-[-4px] left-[-4px] right-[-4px]',
            tabContent: 'font-semibold',
          }}
        >
          {tabItems.map(({ key, label, icon }) => (
            <Tab
              key={key}
              title={
                <div className="flex items-center gap-[10px]">
                  {icon}
                  <ECFTypography
                    type="body1"
                    className={cn(
                      'font-semibold',
                      activeTab === key ? 'opacity-100' : 'opacity-60',
                    )}
                  >
                    {label}
                  </ECFTypography>
                </div>
              }
            />
          ))}
        </Tabs>
      </div>

      {activeTab === 'profile' && <Setting />}
      {activeTab === 'contributions' && <Contributions />}
    </div>
  );
};

export default ProfileSettingsPage;<|MERGE_RESOLUTION|>--- conflicted
+++ resolved
@@ -1,10 +1,6 @@
 'use client';
 
-<<<<<<< HEAD
-import { cn, Tab, Tabs } from '@heroui/react';
-=======
 import { Skeleton, Tab, Tabs, cn } from '@heroui/react';
->>>>>>> e54e3cfc
 import { GitCommit, UserSquare } from '@phosphor-icons/react';
 import { useParams, useRouter, useSearchParams } from 'next/navigation';
 import { useEffect, useState } from 'react';
