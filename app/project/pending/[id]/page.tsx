--- conflicted
+++ resolved
@@ -268,12 +268,8 @@
         </div>
       </div>
 
-<<<<<<< HEAD
-      <div className="mobile:bottom-[14px] mobile:right-[14px] absolute bottom-[20px] right-[20px] flex gap-[8px]">
-        {project.shortCode && <ShareButton shortCode={project.shortCode} />}
+      <div className="mobile:bottom-[14px] mobile:right-[14px] absolute bottom-[20px] right-[20px]">
         <NotificationConfigDropdown projectId={project.id} />
-=======
-      <div className="mobile:bottom-[14px] mobile:right-[14px] absolute bottom-[20px] right-[20px]">
         <ShareButton
           shareUrl={shareUrl}
           shareImageUrl={shareImageUrl}
@@ -284,7 +280,6 @@
           onRefresh={ensureShareLink}
           payload={sharePayload}
         />
->>>>>>> c9af25da
       </div>
     </div>
   );
@@ -327,9 +322,9 @@
       </div>
 
       {/* ShareButton skeleton */}
-      <div className="mobile:bottom-[14px] mobile:right-[14px] absolute bottom-[20px] right-[20px] flex gap-[8px]">
-        <Skeleton className="mobile:size-[32px] size-[40px] rounded-[6px]" />
-        <Skeleton className="mobile:size-[32px] size-[40px] rounded-[6px]" />
+      <div className="mobile:bottom-[14px] mobile:right-[14px] absolute bottom-[20px] right-[20px]">
+        <Skeleton className="size-[32px] rounded-[6px]" />
+        <Skeleton className="size-[32px] rounded-[6px]" />
       </div>
     </div>
   );
