--- conflicted
+++ resolved
@@ -13,12 +13,7 @@
   SubmitterCol,
 } from '@/components/biz/table';
 import { AllItemConfig } from '@/constants/itemConfig';
-<<<<<<< HEAD
-import { IProfileCreator } from '@/types';
 import { IItemSubCategoryEnum, IPocItemKey } from '@/types/item';
-=======
-import { IPocItemKey } from '@/types/item';
->>>>>>> ccfedb7e
 
 import { IRef } from '../../create/types';
 import { IProposalCreator, ITableMetaOfProjectDetail } from '../types';
