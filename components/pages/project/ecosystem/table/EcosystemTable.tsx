--- conflicted
+++ resolved
@@ -114,13 +114,8 @@
   });
 
   return (
-<<<<<<< HEAD
     <div id={id} className="">
       <div className="mobile:flex-col mobile:items-start -mb-px flex  items-center justify-between gap-[10px] rounded-t-[10px] border border-b-0 border-black/10 bg-[rgba(229,229,229,0.70)] p-[10px]">
-=======
-    <div id={id} className="mb-[48px]">
-      <div className="mobile:flex-col mobile:items-start -mb-px flex items-center justify-between gap-[4px] rounded-t-[10px] border border-b-0 border-black/10 bg-[rgba(229,229,229,0.70)] p-[10px]">
->>>>>>> 1288116c
         <div className="flex flex-col gap-[5px]">
           <p className="text-[14px] font-[600] leading-[20px] text-black/80">
             {title}
