'use client';

import { cn } from '@heroui/react';
import { FC } from 'react';

import { AllItemConfig } from '@/constants/itemConfig';
import { IEssentialItemKey, IPocItemKey } from '@/types/item';

import InputContentRenderer from './InputContentRenderer';

interface ExpandableRowProps {
  /** The row ID for unique key generation */
  rowId: string;
  /** The item key for configuration lookup */
  itemKey: string;
  /** The input value to display in the expanded content */
  inputValue: any;
  /** Whether the row is currently expanded */
  isExpanded: boolean;
  /** Number of columns to span */
  colSpan: number;
  /** Whether this is the last row (affects border styling) */
  isLastRow?: boolean;
  /** Additional CSS classes */
  className?: string;
  /** Function to toggle the expanded state */
  onToggleExpanded?: () => void;
}

/**
 * Pure UI component for rendering an expandable table row
 * Shows detailed input content when expanded
 */
export const ExpandableRow: FC<ExpandableRowProps> = ({
  rowId,
  itemKey,
  inputValue,
  isExpanded,
  colSpan,
  isLastRow = false,
  className,
  onToggleExpanded,
}) => {
  const itemConfig = AllItemConfig[itemKey as IEssentialItemKey];

  // Don't render if the item doesn't support expansion
  if (!itemConfig?.showExpand) {
    return null;
  }

  return (
    <tr
      key={`${rowId}-expanded`}
      className={cn(isExpanded ? '' : 'hidden', className)}
    >
      <td
        colSpan={colSpan}
        className={`border-b border-black/10 bg-[#E1E1E1] p-[20px] ${
          isLastRow ? 'border-b-0' : ''
        }`}
      >
        <div className="w-full overflow-hidden rounded-[10px] border border-black/10 bg-white text-[13px]">
          <div
            className={cn(
              'font-sans text-[13px] font-[400] text-black',
              itemConfig!.formDisplayType === 'founderList' ||
                itemConfig!.formDisplayType === 'websites' ||
<<<<<<< HEAD
                itemConfig!.formDisplayType === 'tablePhysicalEntity' ||
                itemConfig!.formDisplayType === 'multiContracts' ||
                itemConfig!.formDisplayType === 'fundingReceivedGrants'
=======
                itemConfig!.formDisplayType === 'fundingReceivedGrants' ||
                itemConfig!.formDisplayType === 'tablePhysicalEntity'
>>>>>>> 0dd06e9d
                ? 'p-[0px]'
                : 'p-[20px] mobile:p-[10px]',
            )}
          >
            <InputContentRenderer
              itemKey={itemKey as IPocItemKey}
              value={inputValue}
              displayFormType={itemConfig!.formDisplayType}
              isEssential={itemConfig!.isEssential}
              isExpandable={true}
              isExpanded={true}
              onToggleExpanded={onToggleExpanded}
              isInExpandableRow={true}
            />
          </div>
        </div>
      </td>
    </tr>
  );
};<|MERGE_RESOLUTION|>--- conflicted
+++ resolved
@@ -65,14 +65,9 @@
               'font-sans text-[13px] font-[400] text-black',
               itemConfig!.formDisplayType === 'founderList' ||
                 itemConfig!.formDisplayType === 'websites' ||
-<<<<<<< HEAD
                 itemConfig!.formDisplayType === 'tablePhysicalEntity' ||
                 itemConfig!.formDisplayType === 'multiContracts' ||
                 itemConfig!.formDisplayType === 'fundingReceivedGrants'
-=======
-                itemConfig!.formDisplayType === 'fundingReceivedGrants' ||
-                itemConfig!.formDisplayType === 'tablePhysicalEntity'
->>>>>>> 0dd06e9d
                 ? 'p-[0px]'
                 : 'p-[20px] mobile:p-[10px]',
             )}
