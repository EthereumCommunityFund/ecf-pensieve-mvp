import { Skeleton, Tooltip } from '@heroui/react';
import Image from 'next/image';
import Link from 'next/link';
import React, { memo, useCallback, useMemo } from 'react';

import { AddressDisplay } from '@/components/base/AddressDisplay';
import { TableIcon } from '@/components/icons';
import { SelectedProjectTag } from '@/components/pages/project/create/form/ProjectSearchSelector';
import TooltipWithQuestionIcon from '@/components/pages/project/create/form/TooltipWithQuestionIcon';
import { getChainDisplayInfo } from '@/constants/chains';
import { useProjectNamesByIds } from '@/hooks/useProjectsByIds';
import dayjs from '@/lib/dayjs';
import { IProject } from '@/types';
import { IFormDisplayType, IPhysicalEntity, IPocItemKey } from '@/types/item';
import {
  isInputValueEmpty,
  isInputValueNA,
  parseMultipleValue,
  parseValue,
} from '@/utils/item';
import { getRegionLabel } from '@/utils/region';
import { normalizeUrl } from '@/utils/url';

import { TableCell, TableContainer, TableHeader, TableRow } from './index';

interface IProps {
  itemKey: IPocItemKey;
  isEssential: boolean;
  value: any;
  displayFormType?: IFormDisplayType;
  isExpandable?: boolean;
  isExpanded?: boolean;
  onToggleExpanded?: () => void;
  isInExpandableRow?: boolean;
}

const InputContentRenderer: React.FC<IProps> = ({
  value,
  isEssential,
  displayFormType,
  isExpandable,
  isExpanded,
  onToggleExpanded,
  isInExpandableRow,
}) => {
  const formatValue =
    typeof value === 'boolean' ? (value ? 'Yes' : 'No') : value;

  // For fundingReceivedGrants, extract project IDs from organization and projectDonator fields
  const grantProjectIds = useMemo(() => {
    if (displayFormType !== 'fundingReceivedGrants') return [];

    const parsed = parseValue(formatValue);
    if (!parsed || !Array.isArray(parsed)) return [];

    const ids: string[] = [];
    parsed.forEach((grant: any) => {
      // Extract from organization field
      if (grant.organization) {
        if (Array.isArray(grant.organization)) {
          // New format: array of project IDs
          ids.push(...grant.organization);
        }
      }
      // Extract from projectDonator field
      if (grant.projectDonator && Array.isArray(grant.projectDonator)) {
        ids.push(...grant.projectDonator);
      }
    });

    return [...new Set(ids)]; // Remove duplicates
  }, [displayFormType, formatValue]);

  // Fetch project names for grant organizations
  const { projectsMap, isLoading: isLoadingProjects } = useProjectNamesByIds(
    grantProjectIds,
    {
      enabled:
        displayFormType === 'fundingReceivedGrants' &&
        grantProjectIds.length > 0,
    },
  );

  const renderContent = useCallback(() => {
    switch (displayFormType) {
      case 'string':
      case 'select':
        return (
          <div
            className="overflow-hidden break-all"
            style={{
              wordBreak: 'break-all',
              overflowWrap: 'anywhere',
            }}
          >
            {formatValue}
          </div>
        );
      case 'stringMultiple': {
        const multipleValues = parseMultipleValue(value);
        const joinedText = multipleValues.join(', ');

        // For expandable fields in collapsed state, show truncated text
        if (isExpandable && !isExpanded) {
          // Don't truncate here, let the outer expandable logic handle it
          return <>{joinedText}</>;
        }

        return <>{joinedText}</>;
      }
      case 'multiContracts': {
        let parsedContracts = [];
        let applicable = true;
        let references = [];

        // Handle different data formats
        if (typeof value === 'string') {
          // Legacy format: string with comma-separated addresses
          const addresses = value
            .split(',')
            .map((addr: string) => addr.trim())
            .filter(Boolean);
          if (addresses.length > 0) {
            parsedContracts = [
              {
                chain: 'ethereum', // Default to Ethereum for legacy data
                addresses: addresses.join(','),
              },
            ];
          }
        } else if (Array.isArray(value)) {
          // Direct array format from form submission
          parsedContracts = value;
        } else if (
          typeof value === 'object' &&
          value !== null &&
          !Array.isArray(value)
        ) {
          // New format with applicable flag and contracts array
          applicable = value.applicable ?? true;
          parsedContracts = value.contracts || [];
          references = value.references || [];

          if (!applicable) {
            return <span className="text-gray-500">N/A</span>;
          }
        }

        if (parsedContracts.length === 0) {
          return <span className="text-gray-400">No contracts</span>;
        }

        // Table view when in expandable row
        if (isInExpandableRow) {
          return (
            <div className="w-full">
              <TableContainer bordered rounded background="white">
                <table className="w-full border-separate border-spacing-0">
                  <thead>
                    <tr className="bg-[#F5F5F5]">
                      <TableHeader width={214} isContainerBordered>
                        <div className="flex items-center gap-[5px]">
                          <span>Chain</span>
                        </div>
                      </TableHeader>
                      <TableHeader isLast isContainerBordered>
                        <div className="flex items-center gap-[5px]">
                          <span>Addresses</span>
                        </div>
                      </TableHeader>
                    </tr>
                  </thead>
                  <tbody>
                    {parsedContracts.map((contract: any, index: number) => {
                      const chainInfo = getChainDisplayInfo(
                        contract.chain || 'ethereum',
                      );
                      // Parse addresses - could be string or array
                      let addressList: string[] = [];
                      if (typeof contract.addresses === 'string') {
                        addressList = contract.addresses
                          .split(',')
                          .map((addr: string) => addr.trim())
                          .filter(Boolean);
                      } else if (Array.isArray(contract.addresses)) {
                        addressList = contract.addresses;
                      }

                      return (
                        <TableRow
                          key={contract.id || `${contract.chain}-${index}`}
                          isLastRow={index === parsedContracts.length - 1}
                        >
                          <TableCell
                            width={214}
                            isContainerBordered
                            isLastRow={index === parsedContracts.length - 1}
                          >
                            {chainInfo.name}
                          </TableCell>
                          <TableCell
                            isLast
                            isContainerBordered
                            isLastRow={index === parsedContracts.length - 1}
                          >
                            {addressList.length > 0 ? (
                              <div className="space-y-1">
                                {addressList.map((address, idx) => (
                                  <div key={idx}>
                                    <AddressDisplay
                                      address={address}
                                      startLength={42} // 显示完整地址（以太坊地址长度为42，包括0x）
                                      endLength={0} // 不截断末尾
                                      className="text-sm"
                                    />
                                  </div>
                                ))}
                              </div>
                            ) : (
                              <span className="text-gray-400">
                                No addresses
                              </span>
                            )}
                          </TableCell>
                        </TableRow>
                      );
                    })}
                  </tbody>
                </table>
              </TableContainer>
              {references && references.length > 0 && (
                <div className="mt-3 border-t border-gray-200 pt-3">
                  <div className="mb-1 text-xs font-medium text-gray-600">
                    References:
                  </div>
                  <div className="space-y-1">
                    {references.map((ref: string, index: number) => (
                      <Link
                        key={ref || `ref-${index}`}
                        href={ref}
                        target="_blank"
                        rel="noreferrer"
                        className="block truncate text-xs text-blue-600 hover:underline"
                      >
                        {ref}
                      </Link>
                    ))}
                  </div>
                </div>
              )}
            </div>
          );
        }

        // Expandable button view
        if (isExpandable) {
          return (
            <div className="w-full">
              <button
                onClick={onToggleExpanded}
                className="group flex h-auto items-center gap-[5px] rounded border-none bg-transparent p-0 transition-colors"
              >
                <TableIcon size={20} color="black" className="opacity-70" />
                <span className="font-sans text-[13px] font-semibold leading-[20px] text-black">
                  {isExpanded ? 'Close Table' : 'View Table'}
                </span>
              </button>
            </div>
          );
        }

        // Default collapsed view - show summary
        const contractSummary = parsedContracts
          .map((contract: any) => {
            const chainInfo = getChainDisplayInfo(contract.chain || 'ethereum');
            let addressCount = 0;
            if (typeof contract.addresses === 'string') {
              addressCount = contract.addresses
                .split(',')
                .filter((addr: string) => addr.trim()).length;
            } else if (Array.isArray(contract.addresses)) {
              addressCount = contract.addresses.length;
            }
            return `${chainInfo.name}: ${addressCount} address${addressCount !== 1 ? 'es' : ''}`;
          })
          .join(', ');

        return <>{contractSummary}</>;
      }
      case 'selectMultiple':
        return <>{parseMultipleValue(value).join(', ')}</>;
      case 'autoComplete':
        return <>{parseMultipleValue(value).join(', ')}</>;
      case 'img':
        return (
          <Image
            src={value}
            alt="img"
            width={40}
            height={40}
            className="size-[40px] shrink-0 rounded-[5px] object-cover"
          />
        );
      case 'link':
        return (
          <Link
            href={value}
            target="_blank"
            rel="noreferrer"
            className="break-all underline"
            style={{
              wordBreak: 'break-all',
              overflowWrap: 'anywhere',
            }}
          >
            {value}
          </Link>
        );
      case 'date':
        // Use UTC to ensure consistent date display across timezones
        return <>{dayjs.utc(value).format('MMM, DD, YYYY')}</>;
      case 'founderList': {
        const parsedFounderList = parseValue(value);

        if (!Array.isArray(parsedFounderList)) {
          return <>{parsedFounderList}</>;
        }

        if (isInExpandableRow) {
          return (
            <div className="w-full">
              <TableContainer bordered rounded background="white">
                <table className="w-full border-separate border-spacing-0">
                  <thead>
                    <tr className="bg-[#F5F5F5]">
                      <TableHeader width={214} isContainerBordered>
                        <div className="flex items-center gap-[5px]">
                          <span>Name</span>
                          <div className="flex size-[18px] items-center justify-center rounded bg-white opacity-40">
                            {/* <svg
                              width="18"
                              height="18"
                              viewBox="0 0 18 18"
                              fill="none"
                            >
                              <circle
                                cx="9"
                                cy="9"
                                r="6.75"
                                stroke="black"
                                strokeWidth="1"
                              />
                              <circle
                                cx="9"
                                cy="6.75"
                                r="2.25"
                                stroke="black"
                                strokeWidth="1"
                              />
                              <path
                                d="M9 12.09L9 12.09"
                                stroke="black"
                                strokeWidth="1"
                                strokeLinecap="round"
                              />
                            </svg> */}
                          </div>
                        </div>
                      </TableHeader>
                      <TableHeader isContainerBordered>
                        <div className="flex items-center gap-[5px]">
                          <span>Title/Role</span>
                          <div className="flex size-[18px] items-center justify-center rounded bg-white opacity-40">
                            {/* <svg
                              width="18"
                              height="18"
                              viewBox="0 0 18 18"
                              fill="none"
                            >
                              <circle
                                cx="9"
                                cy="9"
                                r="6.75"
                                stroke="black"
                                strokeWidth="1"
                              />
                              <circle
                                cx="9"
                                cy="6.75"
                                r="2.25"
                                stroke="black"
                                strokeWidth="1"
                              />
                              <path
                                d="M9 12.09L9 12.09"
                                stroke="black"
                                strokeWidth="1"
                                strokeLinecap="round"
                              />
                            </svg> */}
                          </div>
                        </div>
                      </TableHeader>
                      <TableHeader isLast isContainerBordered>
                        <div className="flex items-center gap-[5px]">
                          <span>Country/Region</span>
                          <Tooltip
                            content={
                              <div className="flex flex-col gap-1">
                                <span>
                                  Following{' '}
                                  <a
                                    href="https://www.iso.org/iso-3166-country-codes.html"
                                    target="_blank"
                                    rel="noopener noreferrer"
                                    className="text-blue-600"
                                  >
                                    {` ISO 3166 `}
                                  </a>
                                  standard
                                </span>
                              </div>
                            }
                            classNames={{
                              content:
                                'p-[10px] rounded-[5px] border border-black/10',
                            }}
                            closeDelay={0}
                          >
                            <div className="flex size-[18px] items-center justify-center rounded bg-white opacity-40">
                              <svg
                                width="18"
                                height="18"
                                viewBox="0 0 18 18"
                                fill="none"
                              >
                                <circle
                                  cx="9"
                                  cy="9"
                                  r="6.75"
                                  stroke="black"
                                  strokeWidth="1"
                                />
                                <circle
                                  cx="9"
                                  cy="6.75"
                                  r="2.25"
                                  stroke="black"
                                  strokeWidth="1"
                                />
                                <path
                                  d="M9 12.09L9 12.09"
                                  stroke="black"
                                  strokeWidth="1"
                                  strokeLinecap="round"
                                />
                              </svg>
                            </div>
                          </Tooltip>
                        </div>
                      </TableHeader>
                    </tr>
                  </thead>
                  <tbody>
                    {parsedFounderList.map(
                      (
                        founder: {
                          name: string;
                          title: string;
                          region?: string;
                        },
                        index: number,
                      ) => (
                        <TableRow
                          key={index}
                          isLastRow={index === parsedFounderList.length - 1}
                        >
                          <TableCell
                            width={214}
                            isContainerBordered
                            isLastRow={index === parsedFounderList.length - 1}
                          >
                            {founder.name}
                          </TableCell>
                          <TableCell
                            isContainerBordered
                            isLastRow={index === parsedFounderList.length - 1}
                          >
                            {founder.title}
                          </TableCell>
                          <TableCell
                            isLast
                            isContainerBordered
                            isLastRow={index === parsedFounderList.length - 1}
                          >
                            {getRegionLabel(founder.region)}
                          </TableCell>
                        </TableRow>
                      ),
                    )}
                  </tbody>
                </table>
              </TableContainer>
            </div>
          );
        }

        if (isExpandable) {
          return (
            <div className="w-full">
              <button
                onClick={onToggleExpanded}
                className="group flex h-auto items-center gap-[5px] rounded border-none bg-transparent p-0 transition-colors"
              >
                <TableIcon size={20} color="black" className="opacity-70" />
                <span className="font-sans text-[13px] font-semibold leading-[20px] text-black">
                  {isExpanded ? 'Close Table' : 'View Table'}
                </span>
              </button>
            </div>
          );
        }
        break;
      }
      case 'social_links': {
        const parsedSocialLinks = parseValue(value);

        if (!Array.isArray(parsedSocialLinks)) {
          return <>{parsedSocialLinks}</>;
        }

        if (isInExpandableRow) {
          return (
            <div className="w-full">
              <TableContainer bordered rounded background="white">
                <table className="w-full border-separate border-spacing-0">
                  <thead>
                    <tr className="bg-[#F5F5F5]">
                      <TableHeader width={214} isContainerBordered>
                        <div className="flex items-center gap-[5px]">
                          <span>Platform</span>
                        </div>
                      </TableHeader>
                      <TableHeader isLast isContainerBordered>
                        <div className="flex items-center gap-[5px]">
                          <span>URL</span>
                        </div>
                      </TableHeader>
                    </tr>
                  </thead>
                  <tbody>
                    {parsedSocialLinks.map(
                      (
                        link: { platform: string; url: string },
                        index: number,
                      ) => (
                        <TableRow
                          key={index}
                          isLastRow={index === parsedSocialLinks.length - 1}
                        >
                          <TableCell
                            width={214}
                            isContainerBordered
                            isLastRow={index === parsedSocialLinks.length - 1}
                          >
                            {link.platform}
                          </TableCell>
                          <TableCell
                            isLast
                            isContainerBordered
                            isLastRow={index === parsedSocialLinks.length - 1}
                          >
                            <Link
                              href={normalizeUrl(link.url)}
                              target="_blank"
                              rel="noreferrer"
                              className="underline"
                            >
                              {normalizeUrl(link.url)}
                            </Link>
                          </TableCell>
                        </TableRow>
                      ),
                    )}
                  </tbody>
                </table>
              </TableContainer>
            </div>
          );
        }

        if (isExpandable) {
          return (
            <div className="w-full">
              <button
                onClick={onToggleExpanded}
                className="group flex h-auto items-center gap-[5px] rounded border-none bg-transparent p-0 transition-colors"
              >
                <TableIcon size={20} color="black" className="opacity-70" />
                <span className="font-sans text-[13px] font-semibold leading-[20px] text-black">
                  {isExpanded ? 'Close Table' : 'View Table'}
                </span>
              </button>
            </div>
          );
        }

        return (
          <>
            {parsedSocialLinks
              .map(
                (link: { platform: string; url: string }) =>
                  `${link.platform}: ${link.url}`,
              )
              .join(', ')}
          </>
        );
      }
      case 'websites': {
        const parsedWebsites = parseValue(value);

        if (!Array.isArray(parsedWebsites)) {
          return <>{parsedWebsites}</>;
        }

        if (isInExpandableRow) {
          return (
            <div className="w-full">
              <TableContainer bordered rounded background="white">
                <table className="w-full border-separate border-spacing-0">
                  <thead>
                    <tr className="bg-[#F5F5F5]">
                      <TableHeader width={214} isContainerBordered>
                        <div className="flex items-center gap-[5px]">
                          <span>Title</span>
                          <div className="flex size-[18px] items-center justify-center rounded bg-white opacity-40">
                            <svg
                              width="18"
                              height="18"
                              viewBox="0 0 18 18"
                              fill="none"
                            >
                              <circle
                                cx="9"
                                cy="9"
                                r="6.75"
                                stroke="black"
                                strokeWidth="1"
                              />
                              <circle
                                cx="9"
                                cy="6.75"
                                r="2.25"
                                stroke="black"
                                strokeWidth="1"
                              />
                              <path
                                d="M9 12.09L9 12.09"
                                stroke="black"
                                strokeWidth="1"
                                strokeLinecap="round"
                              />
                            </svg>
                          </div>
                        </div>
                      </TableHeader>
                      <TableHeader isLast isContainerBordered>
                        <div className="flex items-center gap-[5px]">
                          <span>URL</span>
                          <div className="flex size-[18px] items-center justify-center rounded bg-white opacity-40">
                            <svg
                              width="18"
                              height="18"
                              viewBox="0 0 18 18"
                              fill="none"
                            >
                              <circle
                                cx="9"
                                cy="9"
                                r="6.75"
                                stroke="black"
                                strokeWidth="1"
                              />
                              <circle
                                cx="9"
                                cy="6.75"
                                r="2.25"
                                stroke="black"
                                strokeWidth="1"
                              />
                              <path
                                d="M9 12.09L9 12.09"
                                stroke="black"
                                strokeWidth="1"
                                strokeLinecap="round"
                              />
                            </svg>
                          </div>
                        </div>
                      </TableHeader>
                    </tr>
                  </thead>
                  <tbody>
                    {parsedWebsites.map(
                      (
                        website: { title: string; url: string },
                        index: number,
                      ) => (
                        <TableRow
                          key={index}
                          isLastRow={index === parsedWebsites.length - 1}
                        >
                          <TableCell
                            width={214}
                            isContainerBordered
                            isLastRow={index === parsedWebsites.length - 1}
                          >
                            {website.title}
                          </TableCell>
                          <TableCell
                            isLast
                            isContainerBordered
                            isLastRow={index === parsedWebsites.length - 1}
                          >
                            <Link
                              href={normalizeUrl(website.url)}
                              target="_blank"
                              rel="noreferrer"
                              className="underline"
                            >
                              {normalizeUrl(website.url)}
                            </Link>
                          </TableCell>
                        </TableRow>
                      ),
                    )}
                  </tbody>
                </table>
              </TableContainer>
            </div>
          );
        }

        if (isExpandable) {
          return (
            <div className="w-full">
              <button
                onClick={onToggleExpanded}
                className="group flex h-auto items-center gap-[5px] rounded border-none bg-transparent p-0 transition-colors"
              >
                <TableIcon size={20} color="black" className="opacity-70" />
                <span className="font-sans text-[13px] font-semibold leading-[20px] text-black">
                  {isExpanded ? 'Close Table' : 'View Table'}
                </span>
              </button>
            </div>
          );
        }

        return (
          <>
            {parsedWebsites
              .map(
                (website: { title: string; url: string }) =>
                  `${website.title}: ${normalizeUrl(website.url)}`,
              )
              .join(', ')}
          </>
        );
      }
      case 'tablePhysicalEntity': {
        const parsed = parseValue(value);

        if (!Array.isArray(parsed)) {
          return <>{parsed}</>;
        }

        if (isInExpandableRow) {
          return (
            <div className="w-full">
              <TableContainer bordered rounded background="white">
                <table className="w-full border-separate border-spacing-0">
                  <thead>
                    <tr className="bg-[#F5F5F5]">
                      <TableHeader width={214} isContainerBordered>
                        <div className="flex items-center gap-[5px]">
                          <span>Legal Name</span>
                        </div>
                      </TableHeader>
                      <TableHeader isLast isContainerBordered>
                        <div className="flex items-center gap-[5px]">
                          <span>Country/Region</span>
                          <Tooltip
                            content={
                              <div className="flex flex-col gap-1">
                                <span>
                                  Following{' '}
                                  <a
                                    href="https://www.iso.org/iso-3166-country-codes.html"
                                    target="_blank"
                                    rel="noopener noreferrer"
                                    className="text-blue-600"
                                  >
                                    {` ISO 3166 `}
                                  </a>
                                  standard
                                </span>
                              </div>
                            }
                            classNames={{
                              content:
                                'p-[10px] rounded-[5px] border border-black/10',
                            }}
                            closeDelay={0}
                          >
                            <div className="flex size-[18px] items-center justify-center rounded bg-white opacity-40">
                              <svg
                                width="18"
                                height="18"
                                viewBox="0 0 18 18"
                                fill="none"
                              >
                                <circle
                                  cx="9"
                                  cy="9"
                                  r="6.75"
                                  stroke="black"
                                  strokeWidth="1"
                                />
                                <circle
                                  cx="9"
                                  cy="6.75"
                                  r="2.25"
                                  stroke="black"
                                  strokeWidth="1"
                                />
                                <path
                                  d="M9 12.09L9 12.09"
                                  stroke="black"
                                  strokeWidth="1"
                                  strokeLinecap="round"
                                />
                              </svg>
                            </div>
                          </Tooltip>
                        </div>
                      </TableHeader>
                    </tr>
                  </thead>
                  <tbody>
                    {parsed.map((item: IPhysicalEntity, index: number) => (
                      <TableRow
                        key={index}
                        isLastRow={index === parsed.length - 1}
                      >
                        <TableCell
                          width={214}
                          isContainerBordered
                          isLastRow={index === parsed.length - 1}
                        >
                          {item.legalName}
                        </TableCell>
                        <TableCell
                          isLast
                          isContainerBordered
                          isLastRow={index === parsed.length - 1}
                        >
                          {getRegionLabel(item.country)}
                        </TableCell>
                      </TableRow>
                    ))}
                  </tbody>
                </table>
              </TableContainer>
            </div>
          );
        }

        // 如果是可展开的，在普通单元格中只显示按钮
        if (isExpandable) {
          return (
            <div className="w-full">
              <button
                onClick={onToggleExpanded}
                className="group flex h-auto items-center gap-[5px] rounded border-none bg-transparent p-0 transition-colors"
              >
                <TableIcon size={20} color="black" className="opacity-70" />
                <span className="font-sans text-[13px] font-semibold leading-[20px] text-black">
                  {isExpanded ? 'Close Table' : 'View Table'}
                </span>
              </button>
            </div>
          );
        }

        // 非可展开状态下的默认显示（简单文本格式）
        return (
          <>
            {parsed
              .map(
                (item: IPhysicalEntity) =>
                  `${item.legalName}: ${getRegionLabel(item.country)}`,
              )
              .join(', ')}
          </>
        );
      }
      case 'fundingReceivedGrants': {
        const parsed = parseValue(value);

        if (!Array.isArray(parsed)) {
          return <>{parsed}</>;
        }

        if (isInExpandableRow) {
          return (
            <div className="w-full ">
              <TableContainer bordered rounded background="white">
                <table className="w-full border-separate border-spacing-0">
                  <thead>
                    <tr className="bg-[#F5F5F5]">
                      <TableHeader width={158} isContainerBordered>
                        <div className="flex items-center gap-[5px]">
                          <span>Date</span>
                          <TooltipWithQuestionIcon content="The Date of when this grant was given to this project" />
                        </div>
                      </TableHeader>
                      <TableHeader width={300} isContainerBordered>
                        <div className="flex items-center gap-[5px]">
                          <span>Organization/Program</span>
                          <TooltipWithQuestionIcon content="This refers to the organization or program this project has received their grants from" />
                        </div>
                      </TableHeader>
                      <TableHeader width={300} isContainerBordered>
                        <div className="flex items-center gap-[5px]">
                          <span>Project Donator</span>
                          <TooltipWithQuestionIcon content="Projects that have donated to this funding round or acted as sponsors" />
                        </div>
                      </TableHeader>
                      <TableHeader width={160} isContainerBordered>
                        <div className="flex items-center gap-[5px]">
                          <span>Amount (USD)</span>
                          <TooltipWithQuestionIcon content="This is the amount received at the time of this grant was given" />
                        </div>
                      </TableHeader>
                      <TableHeader width={200} isContainerBordered>
                        <div className="flex items-center gap-[5px]">
                          <span>Expense Sheet</span>
                          <TooltipWithQuestionIcon content="Link to detailed expense breakdown showing how the grant funds were utilized" />
                        </div>
                      </TableHeader>
                      <TableHeader isLast isContainerBordered>
                        <div className="flex items-center gap-[5px]">
                          <span>Reference</span>
                          <TooltipWithQuestionIcon content="This is the reference link that acts as  evidence for this entry" />
                        </div>
                      </TableHeader>
                    </tr>
                  </thead>
                  <tbody>
                    {parsed.map(
                      (
                        grant: {
                          date: Date | string;
                          organization: string | string[];
                          projectDonator?: string[];
                          amount: string;
                          reference: string;
                          expenseSheetUrl?: string;
                        },
                        index: number,
                      ) => (
                        <TableRow
                          key={index}
                          isLastRow={index === parsed.length - 1}
                        >
                          <TableCell
                            width={158}
                            isContainerBordered
                            isLastRow={index === parsed.length - 1}
                          >
                            {dayjs.utc(grant.date).format('YYYY/MM/DD')}
                          </TableCell>
                          <TableCell
                            width={301}
                            isContainerBordered
                            isLastRow={index === parsed.length - 1}
                          >
                            {(() => {
                              if (!grant.organization) return '';

                              // Check if it's the old format (string)
                              if (typeof grant.organization === 'string') {
                                return grant.organization;
                              }

                              // New format: array of project IDs
                              if (Array.isArray(grant.organization)) {
                                if (isLoadingProjects) {
                                  return (
                                    <Skeleton className="h-[20px] w-[50px] rounded-sm" />
                                  );
                                }

                                const projects = (
                                  grant.organization as string[]
                                )
                                  .map((id: string) => {
                                    const numId = parseInt(id, 10);
                                    const projectData = projectsMap?.get(numId);
                                    return projectData || null;
                                  })
                                  .filter((p): p is IProject => p !== null);

                                return (
                                  <div className="flex flex-wrap items-center gap-[8px]">
                                    {projects.map((project) => (
                                      <SelectedProjectTag
                                        key={project.id}
                                        project={project}
                                      />
                                    ))}
                                  </div>
                                );
                              }

                              return '';
                            })()}
                          </TableCell>
                          <TableCell
                            width={300}
                            isContainerBordered
                            isLastRow={index === parsed.length - 1}
                          >
                            {(() => {
                              // Compatibility: handle old data without projectDonator field
                              if (
                                !grant.projectDonator ||
                                !Array.isArray(grant.projectDonator) ||
                                grant.projectDonator.length === 0
                              ) {
                                return '-';
                              }

                              if (isLoadingProjects) {
                                return (
                                  <Skeleton className="h-[20px] w-[50px] rounded-sm" />
                                );
                              }

                              const donatorProjects = grant.projectDonator
                                .map((id: string) => {
                                  const numId = parseInt(id, 10);
                                  const projectData = projectsMap?.get(numId);
                                  return projectData || null;
                                })
                                .filter((p): p is IProject => p !== null);

                              return donatorProjects.length > 0 ? (
                                <div className="flex flex-wrap items-center gap-[8px]">
                                  {donatorProjects.map((project) => (
                                    <SelectedProjectTag
                                      key={project.id}
                                      project={project}
                                    />
                                  ))}
                                </div>
                              ) : (
                                '-'
                              );
                            })()}
                          </TableCell>
                          <TableCell
                            width={138}
                            isContainerBordered
                            isLastRow={index === parsed.length - 1}
                          >
                            {grant.amount}
                          </TableCell>
                          <TableCell
                            width={200}
                            isContainerBordered
                            isLastRow={index === parsed.length - 1}
                          >
                            {grant.expenseSheetUrl ? (
                              <Link
                                href={normalizeUrl(grant.expenseSheetUrl)}
                                target="_blank"
                                rel="noreferrer"
                                className="underline"
                              >
                                {normalizeUrl(grant.expenseSheetUrl)}
                              </Link>
                            ) : (
                              <span className="text-gray-400">-</span>
                            )}
                          </TableCell>
                          <TableCell
                            isLast
                            isContainerBordered
                            isLastRow={index === parsed.length - 1}
                          >
                            {grant.reference ? (
                              <Link
                                href={normalizeUrl(grant.reference)}
                                target="_blank"
                                rel="noreferrer"
                                className="underline"
                              >
                                {normalizeUrl(grant.reference)}
                              </Link>
                            ) : (
                              '-'
                            )}
                          </TableCell>
                        </TableRow>
                      ),
                    )}
                  </tbody>
                </table>
              </TableContainer>
            </div>
          );
        }

        if (isExpandable) {
          return (
            <div className="w-full">
              <button
                onClick={onToggleExpanded}
                className="group flex h-auto items-center gap-[5px] rounded border-none bg-transparent p-0 transition-colors"
              >
                <TableIcon size={20} color="black" className="opacity-70" />
                <span className="font-sans text-[13px] font-semibold leading-[20px] text-black">
                  {isExpanded ? 'Close Table' : 'View Table'}
                </span>
              </button>
            </div>
          );
        }

        return (
          <>
            {parsed
              .map(
                (grant: {
                  date: Date | string;
                  organization: string;
                  amount: string;
                  reference: string;
                  expenseSheetUrl?: string;
                }) => {
<<<<<<< HEAD
                  const dateStr = dayjs(grant.date).format('YYYY/MM/DD');
                  return `${dateStr}: ${grant.organization} - ${grant.amount} - ${grant.expenseSheetUrl ? `${grant.expenseSheetUrl} -` : ''}${grant.reference}`;
=======
                  const dateStr = dayjs.utc(grant.date).format('YYYY/MM/DD');
                  return `${dateStr}: ${grant.organization} - ${grant.amount} - ${grant.reference}`;
>>>>>>> 61038b76
                },
              )
              .join(', ')}
          </>
        );
      }
      default:
        return <>{value}</>;
    }
  }, [
    displayFormType,
    formatValue,
    value,
    isExpandable,
    isExpanded,
    onToggleExpanded,
    isInExpandableRow,
    isLoadingProjects,
    projectsMap,
  ]);

  if (!displayFormType) {
    if (Array.isArray(value)) {
      return <>{JSON.stringify(value)}</>;
    }
    return <>{value}</>;
  }

  const isValueEmpty = isInputValueEmpty(value);

  if (isValueEmpty || isInputValueNA(value)) {
    return !isEssential ? (
      <span className="font-sans text-[14px] font-semibold">{`---`}</span>
    ) : (
      <span>n/a</span>
    );
  }

  if (
    isExpandable &&
    displayFormType !== 'founderList' &&
    displayFormType !== 'websites' &&
    displayFormType !== 'social_links' &&
    displayFormType !== 'tablePhysicalEntity' &&
    displayFormType !== 'fundingReceivedGrants' &&
    displayFormType !== 'multiContracts'
  ) {
    // If we're in an expandable row, show full content without line clamp
    if (isInExpandableRow) {
      return (
        <div
          className="overflow-hidden break-all"
          style={{
            wordBreak: 'break-all',
            overflowWrap: 'anywhere',
          }}
        >
          {renderContent()}
        </div>
      );
    }

    // Otherwise, show truncated content with line clamp
    return (
      <div
        className="cursor-pointer overflow-hidden break-all"
        style={{
          display: '-webkit-box',
          WebkitLineClamp: 2,
          WebkitBoxOrient: 'vertical',
          wordBreak: 'break-all',
          overflowWrap: 'anywhere',
        }}
        onClick={onToggleExpanded}
      >
        {renderContent()}
      </div>
    );
  }

  return <>{renderContent()}</>;
};

export default memo(InputContentRenderer);<|MERGE_RESOLUTION|>--- conflicted
+++ resolved
@@ -1150,13 +1150,8 @@
                   reference: string;
                   expenseSheetUrl?: string;
                 }) => {
-<<<<<<< HEAD
-                  const dateStr = dayjs(grant.date).format('YYYY/MM/DD');
+                  const dateStr = dayjs.utc(grant.date).format('YYYY/MM/DD');
                   return `${dateStr}: ${grant.organization} - ${grant.amount} - ${grant.expenseSheetUrl ? `${grant.expenseSheetUrl} -` : ''}${grant.reference}`;
-=======
-                  const dateStr = dayjs.utc(grant.date).format('YYYY/MM/DD');
-                  return `${dateStr}: ${grant.organization} - ${grant.amount} - ${grant.reference}`;
->>>>>>> 61038b76
                 },
               )
               .join(', ')}
