{
  "permissions": {
    "allow": [
      "Bash(pnpm run:*)",
      "mcp__zen__codereview",
      "Bash(git add:*)",
      "Bash(git commit:*)",
      "Bash(ls:*)",
      "Bash(git mv:*)",
      "Bash(rm:*)",
      "WebFetch(domain:github.com)",
      "Bash(git checkout:*)",
      "Bash(rg:*)",
      "Bash(find:*)",
      "Bash(mkdir:*)",
      "Bash(claude-code mcp list)",
      "Bash(npx figma-developer-mcp:*)",
      "Bash(kill:*)",
      "mcp__puppeteer__puppeteer_navigate",
      "mcp__puppeteer__puppeteer_screenshot",
      "mcp__fetch__imageFetch",
      "Bash(gh pr view:*)",
      "Bash(mv:*)",
      "Bash(npm run build:*)",
      "mcp__figma-mcp__get_figma_data",
      "Bash(pkill:*)",
<<<<<<< HEAD
      "Bash(git log:*)"
=======
      "Bash(npx tsx:*)",
      "Bash(gh pr diff:*)"
>>>>>>> 276900d5
    ],
    "deny": []
  }
}<|MERGE_RESOLUTION|>--- conflicted
+++ resolved
@@ -24,12 +24,9 @@
       "Bash(npm run build:*)",
       "mcp__figma-mcp__get_figma_data",
       "Bash(pkill:*)",
-<<<<<<< HEAD
-      "Bash(git log:*)"
-=======
+      "Bash(git log:*)",
       "Bash(npx tsx:*)",
       "Bash(gh pr diff:*)"
->>>>>>> 276900d5
     ],
     "deny": []
   }
