--- conflicted
+++ resolved
@@ -27,12 +27,9 @@
       "Bash(git log:*)",
       "Bash(npx tsx:*)",
       "Bash(gh pr diff:*)",
-<<<<<<< HEAD
       "Bash(sed:*)",
       "WebFetch(domain:www.figma.com)",
-=======
       "Bash(grep:*)",
->>>>>>> c85fb53a
       "Bash(pnpm add:*)"
     ],
     "deny": []
