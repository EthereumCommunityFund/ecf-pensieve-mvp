--- conflicted
+++ resolved
@@ -49,9 +49,5 @@
 
 # YoYo AI version control directory
 .yoyo/
-<<<<<<< HEAD
-supabase/
-.kiro/
-=======
 supabase/*
->>>>>>> c85fb53a
+.kiro/